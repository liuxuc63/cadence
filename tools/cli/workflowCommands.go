// Copyright (c) 2017-2020 Uber Technologies Inc.
// Portions of the Software are attributed to Copyright (c) 2020 Temporal Technologies Inc.
//
// Permission is hereby granted, free of charge, to any person obtaining a copy
// of this software and associated documentation files (the "Software"), to deal
// in the Software without restriction, including without limitation the rights
// to use, copy, modify, merge, publish, distribute, sublicense, and/or sell
// copies of the Software, and to permit persons to whom the Software is
// furnished to do so, subject to the following conditions:
//
// The above copyright notice and this permission notice shall be included in
// all copies or substantial portions of the Software.
//
// THE SOFTWARE IS PROVIDED "AS IS", WITHOUT WARRANTY OF ANY KIND, EXPRESS OR
// IMPLIED, INCLUDING BUT NOT LIMITED TO THE WARRANTIES OF MERCHANTABILITY,
// FITNESS FOR A PARTICULAR PURPOSE AND NONINFRINGEMENT. IN NO EVENT SHALL THE
// AUTHORS OR COPYRIGHT HOLDERS BE LIABLE FOR ANY CLAIM, DAMAGES OR OTHER
// LIABILITY, WHETHER IN AN ACTION OF CONTRACT, TORT OR OTHERWISE, ARISING FROM,
// OUT OF OR IN CONNECTION WITH THE SOFTWARE OR THE USE OR OTHER DEALINGS IN
// THE SOFTWARE.

package cli

import (
	"bufio"
	"bytes"
	"context"
	"encoding/json"
	"errors"
	"fmt"
	"io/ioutil"
	"math/rand"
	"os"
	"regexp"
	"strconv"
	"strings"
	"sync"
	"time"

	"github.com/olekukonko/tablewriter"
	"github.com/pborman/uuid"
	"github.com/urfave/cli"
	s "go.uber.org/cadence/.gen/go/shared"
	"go.uber.org/cadence/client"

	"github.com/uber/cadence/.gen/go/shared"
	"github.com/uber/cadence/client/frontend"
	"github.com/uber/cadence/common"
	"github.com/uber/cadence/common/clock"
	"github.com/uber/cadence/common/types"
	"github.com/uber/cadence/common/types/mapper/thrift"
	"github.com/uber/cadence/service/history/execution"
)

// ShowHistory shows the history of given workflow execution based on workflowID and runID.
func ShowHistory(c *cli.Context) {
	wid := getRequiredOption(c, FlagWorkflowID)
	rid := c.String(FlagRunID)
	showHistoryHelper(c, wid, rid)
}

// ShowHistoryWithWID shows the history of given workflow with workflow_id
func ShowHistoryWithWID(c *cli.Context) {
	if !c.Args().Present() {
		ErrorAndExit("Argument workflow_id is required.", nil)
	}
	wid := c.Args().First()
	rid := ""
	if c.NArg() >= 2 {
		rid = c.Args().Get(1)
	}
	showHistoryHelper(c, wid, rid)
}

func showHistoryHelper(c *cli.Context, wid, rid string) {
	wfClient := getWorkflowClient(c)

	printDateTime := c.Bool(FlagPrintDateTime)
	printRawTime := c.Bool(FlagPrintRawTime)
	printFully := c.Bool(FlagPrintFullyDetail)
	printVersion := c.Bool(FlagPrintEventVersion)
	outputFileName := c.String(FlagOutputFilename)
	var maxFieldLength int
	if c.IsSet(FlagMaxFieldLength) || !printFully {
		maxFieldLength = c.Int(FlagMaxFieldLength)
	}
	resetPointsOnly := c.Bool(FlagResetPointsOnly)

	ctx, cancel := newContext(c)
	defer cancel()
	history, err := GetHistory(ctx, wfClient, wid, rid)
	if err != nil {
		ErrorAndExit(fmt.Sprintf("Failed to get history on workflow id: %s, run id: %s.", wid, rid), err)
	}

	prevEvent := s.HistoryEvent{}
	if printFully { // dump everything
		for _, e := range history.Events {
			if resetPointsOnly {
				if prevEvent.GetEventType() != s.EventTypeDecisionTaskStarted {
					prevEvent = *e
					continue
				}
				prevEvent = *e
			}
			fmt.Println(anyToString(e, true, maxFieldLength))
		}
	} else if c.IsSet(FlagEventID) { // only dump that event
		eventID := c.Int(FlagEventID)
		if eventID <= 0 || eventID > len(history.Events) {
			ErrorAndExit("EventId out of range.", fmt.Errorf("number should be 1 - %d inclusive", len(history.Events)))
		}
		e := history.Events[eventID-1]
		fmt.Println(anyToString(e, true, 0))
	} else { // use table to pretty output, will trim long text
		table := tablewriter.NewWriter(os.Stdout)
		table.SetBorder(false)
		table.SetColumnSeparator("")
		for _, e := range history.Events {
			if resetPointsOnly {
				if prevEvent.GetEventType() != s.EventTypeDecisionTaskStarted {
					prevEvent = *e
					continue
				}
				prevEvent = *e
			}

			columns := []string{}
			columns = append(columns, strconv.FormatInt(e.GetEventId(), 10))

			if printRawTime {
				columns = append(columns, strconv.FormatInt(e.GetTimestamp(), 10))
			} else if printDateTime {
				columns = append(columns, convertTime(e.GetTimestamp(), false))
			}
			if printVersion {
				columns = append(columns, fmt.Sprintf("(Version: %v)", *e.Version))
			}

			columns = append(columns, ColorEvent(e), HistoryEventToString(e, false, maxFieldLength))
			table.Append(columns)
		}
		table.Render()
	}

	if outputFileName != "" {
		serializer := &JSONHistorySerializer{}
		data, err := serializer.Serialize(history)
		if err != nil {
			ErrorAndExit("Failed to serialize history data.", err)
		}
		if err := ioutil.WriteFile(outputFileName, data, 0666); err != nil {
			ErrorAndExit("Failed to export history data file.", err)
		}
	}

	// finally append activities with retry
	frontendClient := cFactory.ServerFrontendClient(c)
	domain := getRequiredGlobalOption(c, FlagDomain)
	resp, err := frontendClient.DescribeWorkflowExecution(ctx, &types.DescribeWorkflowExecutionRequest{
		Domain: common.StringPtr(domain),
		Execution: &types.WorkflowExecution{
			WorkflowID: common.StringPtr(wid),
			RunID:      common.StringPtr(rid),
		},
	})
	if err != nil {
		ErrorAndExit("Describe workflow execution failed, cannot get information of pending activities", err)
	}

	descOutput := convertDescribeWorkflowExecutionResponse(resp, frontendClient, c)
	if len(descOutput.PendingActivities) > 0 {
		fmt.Println("============Pending activities============")
		prettyPrintJSONObject(descOutput.PendingActivities)
		fmt.Println("NOTE: ActivityStartedEvent with retry policy will be written into history when the activity is finished.")
	}

}

// StartWorkflow starts a new workflow execution
func StartWorkflow(c *cli.Context) {
	startWorkflowHelper(c, false)
}

// RunWorkflow starts a new workflow execution and print workflow progress and result
func RunWorkflow(c *cli.Context) {
	startWorkflowHelper(c, true)
}

func startWorkflowHelper(c *cli.Context, shouldPrintProgress bool) {
	serviceClient := cFactory.ClientFrontendClient(c)

	domain := getRequiredGlobalOption(c, FlagDomain)
	taskList := getRequiredOption(c, FlagTaskList)
	workflowType := getRequiredOption(c, FlagWorkflowType)
	et := c.Int(FlagExecutionTimeout)
	if et == 0 {
		ErrorAndExit(fmt.Sprintf("Option %s format is invalid.", FlagExecutionTimeout), nil)
	}
	dt := c.Int(FlagDecisionTimeout)
	wid := c.String(FlagWorkflowID)
	if len(wid) == 0 {
		wid = uuid.New()
	}
	reusePolicy := defaultWorkflowIDReusePolicy.Ptr()
	if c.IsSet(FlagWorkflowIDReusePolicy) {
		reusePolicy = getWorkflowIDReusePolicy(c.Int(FlagWorkflowIDReusePolicy))
	}

	input := processJSONInput(c)
	startRequest := &s.StartWorkflowExecutionRequest{
		RequestId:  common.StringPtr(uuid.New()),
		Domain:     common.StringPtr(domain),
		WorkflowId: common.StringPtr(wid),
		WorkflowType: &s.WorkflowType{
			Name: common.StringPtr(workflowType),
		},
		TaskList: &s.TaskList{
			Name: common.StringPtr(taskList),
		},
		Input:                               []byte(input),
		ExecutionStartToCloseTimeoutSeconds: common.Int32Ptr(int32(et)),
		TaskStartToCloseTimeoutSeconds:      common.Int32Ptr(int32(dt)),
		Identity:                            common.StringPtr(getCliIdentity()),
		WorkflowIdReusePolicy:               reusePolicy,
	}
	if c.IsSet(FlagCronSchedule) {
		startRequest.CronSchedule = common.StringPtr(c.String(FlagCronSchedule))
	}

	if c.IsSet(FlagRetryAttempts) || c.IsSet(FlagRetryExpiration) {
		startRequest.RetryPolicy = &s.RetryPolicy{
			InitialIntervalInSeconds: common.Int32Ptr(int32(c.Int(FlagRetryInterval))),
			BackoffCoefficient:       common.Float64Ptr(c.Float64(FlagRetryBackoff)),
		}

		if c.IsSet(FlagRetryAttempts) {
			startRequest.RetryPolicy.MaximumAttempts = common.Int32Ptr(int32(c.Int(FlagRetryAttempts)))
		}
		if c.IsSet(FlagRetryExpiration) {
			startRequest.RetryPolicy.ExpirationIntervalInSeconds = common.Int32Ptr(int32(c.Int(FlagRetryExpiration)))
		}
		if c.IsSet(FlagRetryMaxInterval) {
			startRequest.RetryPolicy.MaximumIntervalInSeconds = common.Int32Ptr(int32(c.Int(FlagRetryMaxInterval)))
		}
	}

	headerFields := processHeader(c)
	if len(headerFields) != 0 {
		startRequest.Header = &s.Header{Fields: headerFields}
	}

	memoFields := processMemo(c)
	if len(memoFields) != 0 {
		startRequest.Memo = &s.Memo{Fields: memoFields}
	}

	searchAttrFields := processSearchAttr(c)
	if len(searchAttrFields) != 0 {
		startRequest.SearchAttributes = &s.SearchAttributes{IndexedFields: searchAttrFields}
	}

	startFn := func() {
		tcCtx, cancel := newContext(c)
		defer cancel()
		resp, err := serviceClient.StartWorkflowExecution(tcCtx, startRequest)

		if err != nil {
			ErrorAndExit("Failed to create workflow.", err)
		} else {
			fmt.Printf("Started Workflow Id: %s, run Id: %s\n", wid, resp.GetRunId())
		}
	}

	runFn := func() {
		tcCtx, cancel := newContextForLongPoll(c)
		defer cancel()
		resp, err := serviceClient.StartWorkflowExecution(tcCtx, startRequest)

		if err != nil {
			ErrorAndExit("Failed to run workflow.", err)
		}

		// print execution summary
		fmt.Println(colorMagenta("Running execution:"))
		table := tablewriter.NewWriter(os.Stdout)
		executionData := [][]string{
			{"Workflow Id", wid},
			{"Run Id", resp.GetRunId()},
			{"Type", workflowType},
			{"Domain", domain},
			{"Task List", taskList},
			{"Args", truncate(input)}, // in case of large input
		}
		table.SetBorder(false)
		table.SetColumnSeparator(":")
		table.AppendBulk(executionData) // Add Bulk Data
		table.Render()

		printWorkflowProgress(c, wid, resp.GetRunId())
	}

	if shouldPrintProgress {
		runFn()
	} else {
		startFn()
	}
}

func processSearchAttr(c *cli.Context) map[string][]byte {
	rawSearchAttrKey := c.String(FlagSearchAttributesKey)
	var searchAttrKeys []string
	if strings.TrimSpace(rawSearchAttrKey) != "" {
		searchAttrKeys = trimSpace(strings.Split(rawSearchAttrKey, searchAttrInputSeparator))
	}

	rawSearchAttrVal := c.String(FlagSearchAttributesVal)
	var searchAttrVals []interface{}
	if strings.TrimSpace(rawSearchAttrVal) != "" {
		searchAttrValsStr := trimSpace(strings.Split(rawSearchAttrVal, searchAttrInputSeparator))

		for _, v := range searchAttrValsStr {
			searchAttrVals = append(searchAttrVals, convertStringToRealType(v))
		}
	}

	if len(searchAttrKeys) != len(searchAttrVals) {
		ErrorAndExit("Number of search attributes keys and values are not equal.", nil)
	}

	fields := map[string][]byte{}
	for i, key := range searchAttrKeys {
		val, err := json.Marshal(searchAttrVals[i])
		if err != nil {
			ErrorAndExit(fmt.Sprintf("Encode value %v error", val), err)
		}
		fields[key] = val
	}

	return fields
}

func processHeader(c *cli.Context) map[string][]byte {
	headerKeys := processMultipleKeys(c.String(FlagHeaderKey), " ")
	headerValues := processMultipleJSONValues(processJSONInputHelper(c, jsonTypeHeader))

	if len(headerKeys) != len(headerValues) {
		ErrorAndExit("Number of header keys and values are not equal.", nil)
	}

	return mapFromKeysValues(headerKeys, headerValues)
}

func processMemo(c *cli.Context) map[string][]byte {
	memoKeys := processMultipleKeys(c.String(FlagMemoKey), " ")
	memoValues := processMultipleJSONValues(processJSONInputHelper(c, jsonTypeMemo))

	if len(memoKeys) != len(memoValues) {
		ErrorAndExit("Number of memo keys and values are not equal.", nil)
	}

	return mapFromKeysValues(memoKeys, memoValues)
}

func getPrintableMemo(memo *s.Memo) string {
	buf := new(bytes.Buffer)
	for k, v := range memo.Fields {
		fmt.Fprintf(buf, "%s=%s\n", k, string(v))
	}
	return buf.String()
}

func getPrintableSearchAttr(searchAttr *s.SearchAttributes) string {
	buf := new(bytes.Buffer)
	for k, v := range searchAttr.IndexedFields {
		var decodedVal interface{}
		json.Unmarshal(v, &decodedVal)
		fmt.Fprintf(buf, "%s=%v\n", k, decodedVal)
	}
	return buf.String()
}

// helper function to print workflow progress with time refresh every second
func printWorkflowProgress(c *cli.Context, wid, rid string) {
	fmt.Println(colorMagenta("Progress:"))

	wfClient := getWorkflowClient(c)
	timeElapse := 1
	isTimeElapseExist := false
	doneChan := make(chan bool)
	var lastEvent *s.HistoryEvent // used for print result of this run
	ticker := time.NewTicker(time.Second).C

	tcCtx, cancel := newIndefiniteContext(c)
	defer cancel()

	showDetails := c.Bool(FlagShowDetail)
	var maxFieldLength int
	if c.IsSet(FlagMaxFieldLength) {
		maxFieldLength = c.Int(FlagMaxFieldLength)
	}

	go func() {
		iter := wfClient.GetWorkflowHistory(tcCtx, wid, rid, true, s.HistoryEventFilterTypeAllEvent)
		for iter.HasNext() {
			event, err := iter.Next()
			if err != nil {
				ErrorAndExit("Unable to read event.", err)
			}
			if isTimeElapseExist {
				removePrevious2LinesFromTerminal()
				isTimeElapseExist = false
			}
			if showDetails {
				fmt.Printf("  %d, %s, %s, %s\n", event.GetEventId(), convertTime(event.GetTimestamp(), false), ColorEvent(event), HistoryEventToString(event, true, maxFieldLength))
			} else {
				fmt.Printf("  %d, %s, %s\n", event.GetEventId(), convertTime(event.GetTimestamp(), false), ColorEvent(event))
			}
			lastEvent = event
		}
		doneChan <- true
	}()

	for {
		select {
		case <-ticker:
			if isTimeElapseExist {
				removePrevious2LinesFromTerminal()
			}
			fmt.Printf("\nTime elapse: %ds\n", timeElapse)
			isTimeElapseExist = true
			timeElapse++
		case <-doneChan: // print result of this run
			fmt.Println(colorMagenta("\nResult:"))
			fmt.Printf("  Run Time: %d seconds\n", timeElapse)
			printRunStatus(lastEvent)
			return
		}
	}
}

// TerminateWorkflow terminates a workflow execution
func TerminateWorkflow(c *cli.Context) {
	wfClient := getWorkflowClient(c)

	wid := getRequiredOption(c, FlagWorkflowID)
	rid := c.String(FlagRunID)
	reason := c.String(FlagReason)

	ctx, cancel := newContext(c)
	defer cancel()
	err := wfClient.TerminateWorkflow(ctx, wid, rid, reason, nil)

	if err != nil {
		ErrorAndExit("Terminate workflow failed.", err)
	} else {
		fmt.Println("Terminate workflow succeeded.")
	}
}

// CancelWorkflow cancels a workflow execution
func CancelWorkflow(c *cli.Context) {
	wfClient := getWorkflowClient(c)

	wid := getRequiredOption(c, FlagWorkflowID)
	rid := c.String(FlagRunID)

	ctx, cancel := newContext(c)
	defer cancel()
	err := wfClient.CancelWorkflow(ctx, wid, rid)

	if err != nil {
		ErrorAndExit("Cancel workflow failed.", err)
	} else {
		fmt.Println("Cancel workflow succeeded.")
	}
}

// SignalWorkflow signals a workflow execution
func SignalWorkflow(c *cli.Context) {
	serviceClient := cFactory.ClientFrontendClient(c)

	domain := getRequiredGlobalOption(c, FlagDomain)
	wid := getRequiredOption(c, FlagWorkflowID)
	rid := c.String(FlagRunID)
	name := getRequiredOption(c, FlagName)
	input := processJSONInput(c)

	tcCtx, cancel := newContext(c)
	defer cancel()
	err := serviceClient.SignalWorkflowExecution(tcCtx, &s.SignalWorkflowExecutionRequest{
		Domain: common.StringPtr(domain),
		WorkflowExecution: &s.WorkflowExecution{
			WorkflowId: common.StringPtr(wid),
			RunId:      getPtrOrNilIfEmpty(rid),
		},
		SignalName: common.StringPtr(name),
		Input:      []byte(input),
		Identity:   common.StringPtr(getCliIdentity()),
	})

	if err != nil {
		ErrorAndExit("Signal workflow failed.", err)
	} else {
		fmt.Println("Signal workflow succeeded.")
	}
}

// QueryWorkflow query workflow execution
func QueryWorkflow(c *cli.Context) {
	getRequiredGlobalOption(c, FlagDomain) // for pre-check and alert if not provided
	getRequiredOption(c, FlagWorkflowID)
	queryType := getRequiredOption(c, FlagQueryType)

	queryWorkflowHelper(c, queryType)
}

// QueryWorkflowUsingStackTrace query workflow execution using __stack_trace as query type
func QueryWorkflowUsingStackTrace(c *cli.Context) {
	queryWorkflowHelper(c, "__stack_trace")
}

func queryWorkflowHelper(c *cli.Context, queryType string) {
	serviceClient := cFactory.ClientFrontendClient(c)

	domain := getRequiredGlobalOption(c, FlagDomain)
	wid := getRequiredOption(c, FlagWorkflowID)
	rid := c.String(FlagRunID)
	input := processJSONInput(c)

	tcCtx, cancel := newContext(c)
	defer cancel()
	queryRequest := &s.QueryWorkflowRequest{
		Domain: common.StringPtr(domain),
		Execution: &s.WorkflowExecution{
			WorkflowId: common.StringPtr(wid),
			RunId:      getPtrOrNilIfEmpty(rid),
		},
		Query: &s.WorkflowQuery{
			QueryType: common.StringPtr(queryType),
		},
	}
	if input != "" {
		queryRequest.Query.QueryArgs = []byte(input)
	}
	if c.IsSet(FlagQueryRejectCondition) {
		var rejectCondition s.QueryRejectCondition
		switch c.String(FlagQueryRejectCondition) {
		case "not_open":
			rejectCondition = s.QueryRejectConditionNotOpen
		case "not_completed_cleanly":
			rejectCondition = s.QueryRejectConditionNotCompletedCleanly
		default:
			ErrorAndExit(fmt.Sprintf("invalid reject condition %v, valid values are \"not_open\" and \"not_completed_cleanly\"", c.String(FlagQueryRejectCondition)), nil)
		}
		queryRequest.QueryRejectCondition = &rejectCondition
	}
	if c.IsSet(FlagQueryConsistencyLevel) {
		var consistencyLevel s.QueryConsistencyLevel
		switch c.String(FlagQueryConsistencyLevel) {
		case "eventual":
			consistencyLevel = s.QueryConsistencyLevelEventual
		case "strong":
			consistencyLevel = s.QueryConsistencyLevelStrong
		default:
			ErrorAndExit(fmt.Sprintf("invalid query consistency level %v, valid values are \"eventual\" and \"strong\"", c.String(FlagQueryConsistencyLevel)), nil)
		}
		queryRequest.QueryConsistencyLevel = &consistencyLevel
	}
	queryResponse, err := serviceClient.QueryWorkflow(tcCtx, queryRequest)
	if err != nil {
		ErrorAndExit("Query workflow failed.", err)
		return
	}

	if queryResponse.QueryRejected != nil {
		fmt.Printf("Query was rejected, workflow is in state: %v\n", *queryResponse.QueryRejected.CloseStatus)
	} else {
		// assume it is json encoded
		fmt.Print(string(queryResponse.QueryResult))
	}
}

// ListWorkflow list workflow executions based on filters
func ListWorkflow(c *cli.Context) {
	more := c.Bool(FlagMore)
	queryOpen := c.Bool(FlagOpen)

	printJSON := c.Bool(FlagPrintJSON)
	printDecodedRaw := c.Bool(FlagPrintFullyDetail)

	if printJSON || printDecodedRaw {
		if !more {
			results, _ := getListResultInRaw(c, queryOpen, nil)
			fmt.Println("[")
			printListResults(results, printJSON, false)
			fmt.Println("]")
		} else {
			ErrorAndExit("Not support printJSON in more mode", nil)
		}
		return
	}

	table := createTableForListWorkflow(c, false, queryOpen)
	prepareTable := listWorkflow(c, table, queryOpen)

	if !more { // default mode only show one page items
		prepareTable(nil)
		table.Render()
	} else { // require input Enter to view next page
		var nextPageToken []byte
		for {
			nextPageToken, _ = prepareTable(nextPageToken)
			table.Render()
			table.ClearRows()

			if len(nextPageToken) == 0 {
				break
			}

			if !showNextPage() {
				break
			}
		}
	}
}

// ListAllWorkflow list all workflow executions based on filters
func ListAllWorkflow(c *cli.Context) {
	queryOpen := c.Bool(FlagOpen)

	printJSON := c.Bool(FlagPrintJSON)
	printDecodedRaw := c.Bool(FlagPrintFullyDetail)

	if printJSON || printDecodedRaw {
		var results []*s.WorkflowExecutionInfo
		var nextPageToken []byte
		fmt.Println("[")
		for {
			results, nextPageToken = getListResultInRaw(c, queryOpen, nextPageToken)
			printListResults(results, printJSON, nextPageToken != nil)
			if len(nextPageToken) == 0 {
				break
			}
		}
		fmt.Println("]")
		return
	}

	table := createTableForListWorkflow(c, true, queryOpen)
	prepareTable := listWorkflow(c, table, queryOpen)
	var nextPageToken []byte
	for {
		nextPageToken, _ = prepareTable(nextPageToken)
		if len(nextPageToken) == 0 {
			break
		}
	}
	table.Render()
}

// ScanAllWorkflow list all workflow executions using Scan API.
// It should be faster than ListAllWorkflow, but result are not sorted.
func ScanAllWorkflow(c *cli.Context) {
	printJSON := c.Bool(FlagPrintJSON)
	printDecodedRaw := c.Bool(FlagPrintFullyDetail)

	if printJSON || printDecodedRaw {
		var results []*s.WorkflowExecutionInfo
		var nextPageToken []byte
		fmt.Println("[")
		for {
			results, nextPageToken = getScanResultInRaw(c, nextPageToken)
			printListResults(results, printJSON, nextPageToken != nil)
			if len(nextPageToken) == 0 {
				break
			}
		}
		fmt.Println("]")
		return
	}

	isQueryOpen := isQueryOpen(c.String(FlagListQuery))
	table := createTableForListWorkflow(c, true, isQueryOpen)
	prepareTable := scanWorkflow(c, table, isQueryOpen)
	var nextPageToken []byte
	for {
		nextPageToken, _ = prepareTable(nextPageToken)
		if len(nextPageToken) == 0 {
			break
		}
	}
	table.Render()
}

func isQueryOpen(query string) bool {
	var openWFPattern = regexp.MustCompile(`CloseTime[ ]*=[ ]*missing`)
	return openWFPattern.MatchString(query)
}

// CountWorkflow count number of workflows
func CountWorkflow(c *cli.Context) {
	wfClient := getWorkflowClient(c)

	query := c.String(FlagListQuery)
	request := &s.CountWorkflowExecutionsRequest{
		Query: common.StringPtr(query),
	}

	ctx, cancel := newContextForLongPoll(c)
	defer cancel()
	response, err := wfClient.CountWorkflow(ctx, request)
	if err != nil {
		ErrorAndExit("Failed to count workflow.", err)
	}

	fmt.Println(response.GetCount())
}

// ListArchivedWorkflow lists archived workflow executions based on filters
func ListArchivedWorkflow(c *cli.Context) {
	wfClient := getWorkflowClient(c)

	printJSON := c.Bool(FlagPrintJSON)
	printDecodedRaw := c.Bool(FlagPrintFullyDetail)
	pageSize := c.Int(FlagPageSize)
	listQuery := getRequiredOption(c, FlagListQuery)
	printAll := c.Bool(FlagAll)
	if pageSize <= 0 {
		pageSize = defaultPageSizeForList
	}

	request := &s.ListArchivedWorkflowExecutionsRequest{
		PageSize: common.Int32Ptr(int32(pageSize)),
		Query:    common.StringPtr(listQuery),
	}

	contextTimeout := defaultContextTimeoutForListArchivedWorkflow
	if c.GlobalIsSet(FlagContextTimeout) {
		contextTimeout = time.Duration(c.GlobalInt(FlagContextTimeout)) * time.Second
	}

	var result *s.ListArchivedWorkflowExecutionsResponse
	var err error
	for result == nil || (len(result.Executions) == 0 && result.NextPageToken != nil) {
		// the executions will be empty if the query is still running before timeout
		// so keep calling the API until some results are returned (query completed)
		ctx, cancel := context.WithTimeout(context.Background(), contextTimeout)

		result, err = wfClient.ListArchivedWorkflow(ctx, request)
		if err != nil {
			cancel()
			ErrorAndExit("Failed to list archived workflow.", err)
		}
		request.NextPageToken = result.NextPageToken
		cancel()
	}

	var table *tablewriter.Table
	var printFn func([]*s.WorkflowExecutionInfo, bool)
	var prePrintFn func()
	var postPrintFn func()
	printRawTime := c.Bool(FlagPrintRawTime)
	printDateTime := c.Bool(FlagPrintDateTime)
	printMemo := c.Bool(FlagPrintMemo)
	printSearchAttr := c.Bool(FlagPrintSearchAttr)
	if printJSON || printDecodedRaw {
		prePrintFn = func() { fmt.Println("[") }
		printFn = func(execution []*s.WorkflowExecutionInfo, more bool) {
			printListResults(execution, printJSON, more)
		}
		postPrintFn = func() { fmt.Println("]") }
	} else {
		table = createTableForListWorkflow(c, false, false)
		prePrintFn = func() { table.ClearRows() }
		printFn = func(execution []*s.WorkflowExecutionInfo, _ bool) {
			appendWorkflowExecutionsToTable(
				table,
				execution,
				false,
				printRawTime,
				printDateTime,
				printMemo,
				printSearchAttr,
			)
		}
		postPrintFn = func() { table.Render() }
	}

	prePrintFn()
	printFn(result.Executions, result.NextPageToken != nil)
	for len(result.NextPageToken) != 0 {
		if !printAll {
			postPrintFn()
		}

		if !printAll && !showNextPage() {
			break
		}

		request.NextPageToken = result.NextPageToken
		// create a new context for each new request as each request may take a long time
		ctx, cancel := context.WithTimeout(context.Background(), contextTimeout)
		result, err = wfClient.ListArchivedWorkflow(ctx, request)
		if err != nil {
			cancel()
			ErrorAndExit("Failed to list archived workflow", err)
		}
		cancel()

		if !printAll {
			prePrintFn()
		}
		printFn(result.Executions, result.NextPageToken != nil)
	}

	// if next page token is not nil here, then it means we are not in all mode,
	// and user doesn't want to view the next page. In that case the post
	// operation has already been done and we don't want to perform it again.
	if len(result.NextPageToken) == 0 {
		postPrintFn()
	}
}

// DescribeWorkflow show information about the specified workflow execution
func DescribeWorkflow(c *cli.Context) {
	wid := getRequiredOption(c, FlagWorkflowID)
	rid := c.String(FlagRunID)

	describeWorkflowHelper(c, wid, rid)
}

// DescribeWorkflowWithID show information about the specified workflow execution
func DescribeWorkflowWithID(c *cli.Context) {
	if !c.Args().Present() {
		ErrorAndExit("Argument workflow_id is required.", nil)
	}
	wid := c.Args().First()
	rid := ""
	if c.NArg() >= 2 {
		rid = c.Args().Get(1)
	}

	describeWorkflowHelper(c, wid, rid)
}

func describeWorkflowHelper(c *cli.Context, wid, rid string) {
	frontendClient := cFactory.ServerFrontendClient(c)
	domain := getRequiredGlobalOption(c, FlagDomain)
	printRaw := c.Bool(FlagPrintRaw) // printRaw is false by default,
	// and will show datetime and decoded search attributes instead of raw timestamp and byte arrays
	printResetPointsOnly := c.Bool(FlagResetPointsOnly)

	ctx, cancel := newContext(c)
	defer cancel()

	resp, err := frontendClient.DescribeWorkflowExecution(ctx, &types.DescribeWorkflowExecutionRequest{
		Domain: common.StringPtr(domain),
		Execution: &types.WorkflowExecution{
			WorkflowID: common.StringPtr(wid),
			RunID:      common.StringPtr(rid),
		},
	})
	if err != nil {
		ErrorAndExit("Describe workflow execution failed", err)
	}

	if printResetPointsOnly {
		printAutoResetPoints(resp)
		return
	}

	var o interface{}
	if printRaw {
		o = resp
	} else {
		o = convertDescribeWorkflowExecutionResponse(resp, frontendClient, c)
	}

	prettyPrintJSONObject(o)
}

func printAutoResetPoints(resp *types.DescribeWorkflowExecutionResponse) {
	fmt.Println("Auto Reset Points:")
	table := tablewriter.NewWriter(os.Stdout)
	table.SetBorder(true)
	table.SetColumnSeparator("|")
	header := []string{"Binary Checksum", "Create Time", "RunID", "EventID"}
	headerColor := []tablewriter.Colors{tableHeaderBlue, tableHeaderBlue, tableHeaderBlue, tableHeaderBlue}
	table.SetHeader(header)
	table.SetHeaderColor(headerColor...)
	if resp.WorkflowExecutionInfo.AutoResetPoints != nil && len(resp.WorkflowExecutionInfo.AutoResetPoints.Points) > 0 {
		for _, pt := range resp.WorkflowExecutionInfo.AutoResetPoints.Points {
			var row []string
			row = append(row, pt.GetBinaryChecksum())
			row = append(row, time.Unix(0, pt.GetCreatedTimeNano()).String())
			row = append(row, pt.GetRunID())
			row = append(row, strconv.FormatInt(pt.GetFirstDecisionCompletedID(), 10))
			table.Append(row)
		}
	}
	table.Render()
}

// describeWorkflowExecutionResponse is used to print datetime instead of print raw time
type describeWorkflowExecutionResponse struct {
	ExecutionConfiguration *types.WorkflowExecutionConfiguration
	WorkflowExecutionInfo  workflowExecutionInfo
	PendingActivities      []*pendingActivityInfo
	PendingChildren        []*types.PendingChildExecutionInfo
	PendingDecision        *pendingDecisionInfo
}

// workflowExecutionInfo has same fields as types.WorkflowExecutionInfo, but has datetime instead of raw time
type workflowExecutionInfo struct {
	Execution        *types.WorkflowExecution
	Type             *types.WorkflowType
	StartTime        *string // change from *int64
	CloseTime        *string // change from *int64
	CloseStatus      *types.WorkflowExecutionCloseStatus
	HistoryLength    *int64
	ParentDomainID   *string
	ParentExecution  *types.WorkflowExecution
	Memo             *types.Memo
	SearchAttributes map[string]interface{}
	AutoResetPoints  *types.ResetPoints
}

// pendingActivityInfo has same fields as types.PendingActivityInfo, but different field type for better display
type pendingActivityInfo struct {
	ActivityID             *string
	ActivityType           *types.ActivityType
	State                  *types.PendingActivityState
	ScheduledTimestamp     *string `json:",omitempty"` // change from *int64
	LastStartedTimestamp   *string `json:",omitempty"` // change from *int64
	HeartbeatDetails       *string `json:",omitempty"` // change from []byte
	LastHeartbeatTimestamp *string `json:",omitempty"` // change from *int64
	Attempt                *int32  `json:",omitempty"`
	MaximumAttempts        *int32  `json:",omitempty"`
	ExpirationTimestamp    *string `json:",omitempty"` // change from *int64
	LastFailureReason      *string `json:",omitempty"`
	LastWorkerIdentity     *string `json:",omitempty"`
	LastFailureDetails     *string `json:",omitempty"` // change from []byte
}

type pendingDecisionInfo struct {
	State                      *types.PendingDecisionState
	OriginalScheduledTimestamp *string `json:",omitempty"` // change from *int64
	ScheduledTimestamp         *string `json:",omitempty"` // change from *int64
	StartedTimestamp           *string `json:",omitempty"` // change from *int64
	Attempt                    *int64  `json:",omitempty"`
}

func convertDescribeWorkflowExecutionResponse(resp *types.DescribeWorkflowExecutionResponse,
	wfClient frontend.Client, c *cli.Context) *describeWorkflowExecutionResponse {

	info := resp.WorkflowExecutionInfo
	executionInfo := workflowExecutionInfo{
		Execution:        info.Execution,
		Type:             info.Type,
		StartTime:        common.StringPtr(convertTime(info.GetStartTime(), false)),
		CloseTime:        common.StringPtr(convertTime(info.GetCloseTime(), false)),
		CloseStatus:      info.CloseStatus,
		HistoryLength:    info.HistoryLength,
		ParentDomainID:   info.ParentDomainID,
		ParentExecution:  info.ParentExecution,
		Memo:             info.Memo,
		SearchAttributes: convertSearchAttributesToMapOfInterface(info.SearchAttributes, wfClient, c),
		AutoResetPoints:  info.AutoResetPoints,
	}

	var pendingActs []*pendingActivityInfo
	var tmpAct *pendingActivityInfo
	for _, pa := range resp.PendingActivities {
		tmpAct = &pendingActivityInfo{
			ActivityID:             pa.ActivityID,
			ActivityType:           pa.ActivityType,
			State:                  pa.State,
			ScheduledTimestamp:     timestampPtrToStringPtr(pa.ScheduledTimestamp, false),
			LastStartedTimestamp:   timestampPtrToStringPtr(pa.LastStartedTimestamp, false),
			LastHeartbeatTimestamp: timestampPtrToStringPtr(pa.LastHeartbeatTimestamp, false),
			Attempt:                pa.Attempt,
			MaximumAttempts:        pa.MaximumAttempts,
			ExpirationTimestamp:    timestampPtrToStringPtr(pa.ExpirationTimestamp, false),
			LastFailureReason:      pa.LastFailureReason,
			LastWorkerIdentity:     pa.LastWorkerIdentity,
		}
		if pa.HeartbeatDetails != nil {
			tmpAct.HeartbeatDetails = common.StringPtr(string(pa.HeartbeatDetails))
		}
		if pa.LastFailureDetails != nil {
			tmpAct.LastFailureDetails = common.StringPtr(string(pa.LastFailureDetails))
		}
		pendingActs = append(pendingActs, tmpAct)
	}

	var pendingDecision *pendingDecisionInfo
	if resp.PendingDecision != nil {
		pendingDecision = &pendingDecisionInfo{
			State:              resp.PendingDecision.State,
			ScheduledTimestamp: timestampPtrToStringPtr(resp.PendingDecision.ScheduledTimestamp, false),
			StartedTimestamp:   timestampPtrToStringPtr(resp.PendingDecision.StartedTimestamp, false),
			Attempt:            resp.PendingDecision.Attempt,
		}
		// TODO: Idea here is only display decision task original scheduled timestamp if user are
		// using decision heartbeat. And we should be able to tell whether a decision task has heartbeat
		// or not by comparing the original scheduled timestamp and scheduled timestamp.
		// However, currently server may assign different value to original scheduled timestamp and
		// scheduled time even if there's no decision heartbeat.
		// if resp.PendingDecision.OriginalScheduledTimestamp != nil &&
		// 	resp.PendingDecision.ScheduledTimestamp != nil &&
		// 	*resp.PendingDecision.OriginalScheduledTimestamp != *resp.PendingDecision.ScheduledTimestamp {
		// 	pendingDecision.OriginalScheduledTimestamp = timestampPtrToStringPtr(resp.PendingDecision.OriginalScheduledTimestamp, false)
		// }
	}

	return &describeWorkflowExecutionResponse{
		ExecutionConfiguration: resp.ExecutionConfiguration,
		WorkflowExecutionInfo:  executionInfo,
		PendingActivities:      pendingActs,
		PendingChildren:        resp.PendingChildren,
		PendingDecision:        pendingDecision,
	}
}

func convertSearchAttributesToMapOfInterface(searchAttributes *types.SearchAttributes,
	wfClient frontend.Client, c *cli.Context) map[string]interface{} {

	if searchAttributes == nil || len(searchAttributes.GetIndexedFields()) == 0 {
		return nil
	}

	result := make(map[string]interface{})
	ctx, cancel := newContext(c)
	defer cancel()
	validSearchAttributes, err := wfClient.GetSearchAttributes(ctx)
	if err != nil {
		ErrorAndExit("Error when get search attributes", err)
	}
	validKeys := validSearchAttributes.GetKeys()

	indexedFields := searchAttributes.GetIndexedFields()
	for k, v := range indexedFields {
		valueType := validKeys[k]
		deserializedValue, err := common.DeserializeSearchAttributeValue(v, thrift.FromIndexedValueType(valueType))
		if err != nil {
			ErrorAndExit("Error deserializing search attribute value", err)
		}
		result[k] = deserializedValue
	}

	return result
}

func createTableForListWorkflow(c *cli.Context, listAll bool, queryOpen bool) *tablewriter.Table {
	table := tablewriter.NewWriter(os.Stdout)
	table.SetBorder(false)
	table.SetColumnSeparator("|")
	header := []string{"Workflow Type", "Workflow ID", "Run ID", "Task List", "Start Time", "Execution Time"}
	headerColor := []tablewriter.Colors{tableHeaderBlue, tableHeaderBlue, tableHeaderBlue, tableHeaderBlue, tableHeaderBlue, tableHeaderBlue}
	if !queryOpen {
		header = append(header, "End Time")
		headerColor = append(headerColor, tableHeaderBlue)
	}
	if printMemo := c.Bool(FlagPrintMemo); printMemo {
		header = append(header, "Memo")
		headerColor = append(headerColor, tableHeaderBlue)
	}
	if printSearchAttr := c.Bool(FlagPrintSearchAttr); printSearchAttr {
		header = append(header, "Search Attributes")
		headerColor = append(headerColor, tableHeaderBlue)
	}
	table.SetHeader(header)
	if !listAll { // color is only friendly to ANSI terminal
		table.SetHeaderColor(headerColor...)
	}
	table.SetHeaderLine(false)
	return table
}

func listWorkflow(c *cli.Context, table *tablewriter.Table, queryOpen bool) func([]byte) ([]byte, int) {
	wfClient := getWorkflowClient(c)

	earliestTime := parseTime(c.String(FlagEarliestTime), 0)
	latestTime := parseTime(c.String(FlagLatestTime), time.Now().UnixNano())
	workflowID := c.String(FlagWorkflowID)
	workflowType := c.String(FlagWorkflowType)
	printRawTime := c.Bool(FlagPrintRawTime)
	printDateTime := c.Bool(FlagPrintDateTime)
	printMemo := c.Bool(FlagPrintMemo)
	printSearchAttr := c.Bool(FlagPrintSearchAttr)
	pageSize := c.Int(FlagPageSize)
	if pageSize <= 0 {
		pageSize = defaultPageSizeForList
	}

	var workflowStatus s.WorkflowExecutionCloseStatus
	if c.IsSet(FlagWorkflowStatus) {
		if queryOpen {
			ErrorAndExit(optionErr, errors.New("you can only filter on status for closed workflow, not open workflow"))
		}
		workflowStatus = getWorkflowStatus(c.String(FlagWorkflowStatus))
	} else {
		workflowStatus = workflowStatusNotSet
	}

	if len(workflowID) > 0 && len(workflowType) > 0 {
		ErrorAndExit(optionErr, errors.New("you can filter on workflow_id or workflow_type, but not on both"))
	}

	prepareTable := func(next []byte) ([]byte, int) {
		var result []*s.WorkflowExecutionInfo
		var nextPageToken []byte
		if c.IsSet(FlagListQuery) {
			listQuery := c.String(FlagListQuery)
			result, nextPageToken = listWorkflowExecutions(wfClient, pageSize, next, listQuery, c)
		} else if queryOpen {
			result, nextPageToken = listOpenWorkflow(wfClient, pageSize, earliestTime, latestTime, workflowID, workflowType, next, c)
		} else {
			result, nextPageToken = listClosedWorkflow(wfClient, pageSize, earliestTime, latestTime, workflowID, workflowType, workflowStatus, next, c)
		}

		appendWorkflowExecutionsToTable(
			table,
			result,
			queryOpen,
			printRawTime,
			printDateTime,
			printMemo,
			printSearchAttr,
		)

		return nextPageToken, len(result)
	}
	return prepareTable
}

func appendWorkflowExecutionsToTable(
	table *tablewriter.Table,
	executions []*s.WorkflowExecutionInfo,
	queryOpen bool,
	printRawTime bool,
	printDateTime bool,
	printMemo bool,
	printSearchAttr bool,
) {
	for _, e := range executions {
		var startTime, executionTime, closeTime string
		if printRawTime {
			startTime = fmt.Sprintf("%d", e.GetStartTime())
			executionTime = fmt.Sprintf("%d", e.GetExecutionTime())
			closeTime = fmt.Sprintf("%d", e.GetCloseTime())
		} else {
			startTime = convertTime(e.GetStartTime(), !printDateTime)
			executionTime = convertTime(e.GetExecutionTime(), !printDateTime)
			closeTime = convertTime(e.GetCloseTime(), !printDateTime)
		}
		row := []string{trimWorkflowType(e.Type.GetName()), e.Execution.GetWorkflowId(), e.Execution.GetRunId(), e.GetTaskList(), startTime, executionTime}
		if !queryOpen {
			row = append(row, closeTime)
		}
		if printMemo {
			row = append(row, getPrintableMemo(e.Memo))
		}
		if printSearchAttr {
			row = append(row, getPrintableSearchAttr(e.SearchAttributes))
		}
		table.Append(row)
	}
}

func printRunStatus(event *s.HistoryEvent) {
	switch event.GetEventType() {
	case s.EventTypeWorkflowExecutionCompleted:
		fmt.Printf("  Status: %s\n", colorGreen("COMPLETED"))
		fmt.Printf("  Output: %s\n", string(event.WorkflowExecutionCompletedEventAttributes.Result))
	case s.EventTypeWorkflowExecutionFailed:
		fmt.Printf("  Status: %s\n", colorRed("FAILED"))
		fmt.Printf("  Reason: %s\n", event.WorkflowExecutionFailedEventAttributes.GetReason())
		fmt.Printf("  Detail: %s\n", string(event.WorkflowExecutionFailedEventAttributes.Details))
	case s.EventTypeWorkflowExecutionTimedOut:
		fmt.Printf("  Status: %s\n", colorRed("TIMEOUT"))
		fmt.Printf("  Timeout Type: %s\n", event.WorkflowExecutionTimedOutEventAttributes.GetTimeoutType())
	case s.EventTypeWorkflowExecutionCanceled:
		fmt.Printf("  Status: %s\n", colorRed("CANCELED"))
		fmt.Printf("  Detail: %s\n", string(event.WorkflowExecutionCanceledEventAttributes.Details))
	}
}

// in case workflow type is too long to show in table, trim it like .../example.Workflow
func trimWorkflowType(str string) string {
	res := str
	if len(str) >= maxWorkflowTypeLength {
		items := strings.Split(str, "/")
		res = items[len(items)-1]
		if len(res) >= maxWorkflowTypeLength {
			res = "..." + res[len(res)-maxWorkflowTypeLength:]
		} else {
			res = ".../" + res
		}
	}
	return res
}

func listWorkflowExecutions(client client.Client, pageSize int, nextPageToken []byte, query string, c *cli.Context) (
	[]*s.WorkflowExecutionInfo, []byte) {

	request := &s.ListWorkflowExecutionsRequest{
		PageSize:      common.Int32Ptr(int32(pageSize)),
		NextPageToken: nextPageToken,
		Query:         common.StringPtr(query),
	}

	ctx, cancel := newContextForLongPoll(c)
	defer cancel()
	response, err := client.ListWorkflow(ctx, request)
	if err != nil {
		ErrorAndExit("Failed to list workflow.", err)
	}
	return response.Executions, response.NextPageToken
}

func listOpenWorkflow(client client.Client, pageSize int, earliestTime, latestTime int64, workflowID, workflowType string,
	nextPageToken []byte, c *cli.Context) ([]*s.WorkflowExecutionInfo, []byte) {

	request := &s.ListOpenWorkflowExecutionsRequest{
		MaximumPageSize: common.Int32Ptr(int32(pageSize)),
		NextPageToken:   nextPageToken,
		StartTimeFilter: &s.StartTimeFilter{
			EarliestTime: common.Int64Ptr(earliestTime),
			LatestTime:   common.Int64Ptr(latestTime),
		},
	}
	if len(workflowID) > 0 {
		request.ExecutionFilter = &s.WorkflowExecutionFilter{WorkflowId: common.StringPtr(workflowID)}
	}
	if len(workflowType) > 0 {
		request.TypeFilter = &s.WorkflowTypeFilter{Name: common.StringPtr(workflowType)}
	}

	ctx, cancel := newContextForLongPoll(c)
	defer cancel()
	response, err := client.ListOpenWorkflow(ctx, request)
	if err != nil {
		ErrorAndExit("Failed to list open workflow.", err)
	}
	return response.Executions, response.NextPageToken
}

func listClosedWorkflow(client client.Client, pageSize int, earliestTime, latestTime int64, workflowID, workflowType string,
	workflowStatus s.WorkflowExecutionCloseStatus, nextPageToken []byte, c *cli.Context) ([]*s.WorkflowExecutionInfo, []byte) {

	request := &s.ListClosedWorkflowExecutionsRequest{
		MaximumPageSize: common.Int32Ptr(int32(pageSize)),
		NextPageToken:   nextPageToken,
		StartTimeFilter: &s.StartTimeFilter{
			EarliestTime: common.Int64Ptr(earliestTime),
			LatestTime:   common.Int64Ptr(latestTime),
		},
	}
	if len(workflowID) > 0 {
		request.ExecutionFilter = &s.WorkflowExecutionFilter{WorkflowId: common.StringPtr(workflowID)}
	}
	if len(workflowType) > 0 {
		request.TypeFilter = &s.WorkflowTypeFilter{Name: common.StringPtr(workflowType)}
	}
	if workflowStatus != workflowStatusNotSet {
		request.StatusFilter = &workflowStatus
	}

	ctx, cancel := newContextForLongPoll(c)
	defer cancel()
	response, err := client.ListClosedWorkflow(ctx, request)
	if err != nil {
		ErrorAndExit("Failed to list closed workflow.", err)
	}
	return response.Executions, response.NextPageToken
}

func getListResultInRaw(c *cli.Context, queryOpen bool, nextPageToken []byte) ([]*s.WorkflowExecutionInfo, []byte) {
	wfClient := getWorkflowClient(c)

	earliestTime := parseTime(c.String(FlagEarliestTime), 0)
	latestTime := parseTime(c.String(FlagLatestTime), time.Now().UnixNano())
	workflowID := c.String(FlagWorkflowID)
	workflowType := c.String(FlagWorkflowType)
	pageSize := c.Int(FlagPageSize)
	if pageSize <= 0 {
		pageSize = defaultPageSizeForList
	}

	var workflowStatus s.WorkflowExecutionCloseStatus
	if c.IsSet(FlagWorkflowStatus) {
		if queryOpen {
			ErrorAndExit(optionErr, errors.New("you can only filter on status for closed workflow, not open workflow"))
		}
		workflowStatus = getWorkflowStatus(c.String(FlagWorkflowStatus))
	} else {
		workflowStatus = workflowStatusNotSet
	}

	if len(workflowID) > 0 && len(workflowType) > 0 {
		ErrorAndExit(optionErr, errors.New("you can filter on workflow_id or workflow_type, but not on both"))
	}

	var result []*s.WorkflowExecutionInfo
	if c.IsSet(FlagListQuery) {
		listQuery := c.String(FlagListQuery)
		result, nextPageToken = listWorkflowExecutions(wfClient, pageSize, nextPageToken, listQuery, c)
	} else if queryOpen {
		result, nextPageToken = listOpenWorkflow(wfClient, pageSize, earliestTime, latestTime, workflowID, workflowType, nextPageToken, c)
	} else {
		result, nextPageToken = listClosedWorkflow(wfClient, pageSize, earliestTime, latestTime, workflowID, workflowType, workflowStatus, nextPageToken, c)
	}

	return result, nextPageToken
}

func getScanResultInRaw(c *cli.Context, nextPageToken []byte) ([]*s.WorkflowExecutionInfo, []byte) {
	wfClient := getWorkflowClient(c)
	listQuery := c.String(FlagListQuery)
	pageSize := c.Int(FlagPageSize)
	if pageSize <= 0 {
		pageSize = defaultPageSizeForScan
	}

	return scanWorkflowExecutions(wfClient, pageSize, nextPageToken, listQuery, c)
}

func scanWorkflowExecutions(client client.Client, pageSize int, nextPageToken []byte, query string, c *cli.Context) ([]*s.WorkflowExecutionInfo, []byte) {

	request := &s.ListWorkflowExecutionsRequest{
		PageSize:      common.Int32Ptr(int32(pageSize)),
		NextPageToken: nextPageToken,
		Query:         common.StringPtr(query),
	}

	ctx, cancel := newContextForLongPoll(c)
	defer cancel()
	response, err := client.ScanWorkflow(ctx, request)
	if err != nil {
		ErrorAndExit("Failed to list workflow.", err)
	}
	return response.Executions, response.NextPageToken
}

func scanWorkflow(c *cli.Context, table *tablewriter.Table, queryOpen bool) func([]byte) ([]byte, int) {
	wfClient := getWorkflowClient(c)

	printRawTime := c.Bool(FlagPrintRawTime)
	printDateTime := c.Bool(FlagPrintDateTime)
	printMemo := c.Bool(FlagPrintMemo)
	printSearchAttr := c.Bool(FlagPrintSearchAttr)
	pageSize := c.Int(FlagPageSize)
	if pageSize <= 0 {
		pageSize = defaultPageSizeForScan
	}

	prepareTable := func(next []byte) ([]byte, int) {
		var result []*s.WorkflowExecutionInfo
		var nextPageToken []byte
		listQuery := c.String(FlagListQuery)
		result, nextPageToken = scanWorkflowExecutions(wfClient, pageSize, next, listQuery, c)

		for _, e := range result {
			var startTime, executionTime, closeTime string
			if printRawTime {
				startTime = fmt.Sprintf("%d", e.GetStartTime())
				executionTime = fmt.Sprintf("%d", e.GetExecutionTime())
				closeTime = fmt.Sprintf("%d", e.GetCloseTime())
			} else {
				startTime = convertTime(e.GetStartTime(), !printDateTime)
				executionTime = convertTime(e.GetExecutionTime(), !printDateTime)
				closeTime = convertTime(e.GetCloseTime(), !printDateTime)
			}
			row := []string{trimWorkflowType(e.Type.GetName()), e.Execution.GetWorkflowId(), e.Execution.GetRunId(), startTime, executionTime}
			if !queryOpen {
				row = append(row, closeTime)
			}
			if printMemo {
				row = append(row, getPrintableMemo(e.Memo))
			}
			if printSearchAttr {
				row = append(row, getPrintableSearchAttr(e.SearchAttributes))
			}
			table.Append(row)
		}

		return nextPageToken, len(result)
	}
	return prepareTable
}
func getWorkflowStatus(statusStr string) s.WorkflowExecutionCloseStatus {
	if status, ok := workflowClosedStatusMap[strings.ToLower(statusStr)]; ok {
		return status
	}
	ErrorAndExit(optionErr, errors.New("option status is not one of allowed values "+
		"[completed, failed, canceled, terminated, continueasnew, timedout]"))
	return 0
}

func getWorkflowIDReusePolicy(value int) *s.WorkflowIdReusePolicy {
	if value >= 0 && value <= len(s.WorkflowIdReusePolicy_Values()) {
		return s.WorkflowIdReusePolicy(value).Ptr()
	}
	// At this point, the policy should return if the value is valid
	ErrorAndExit(fmt.Sprintf("Option %v value is not in supported range.", FlagWorkflowIDReusePolicy), nil)
	return nil
}

// default will print decoded raw
func printListResults(executions []*s.WorkflowExecutionInfo, inJSON bool, more bool) {
	for i, execution := range executions {
		if inJSON {
			j, _ := json.Marshal(execution)
			if more || i < len(executions)-1 {
				fmt.Println(string(j) + ",")
			} else {
				fmt.Println(string(j))
			}
		} else {
			if more || i < len(executions)-1 {
				fmt.Println(anyToString(execution, true, 0) + ",")
			} else {
				fmt.Println(anyToString(execution, true, 0))
			}
		}
	}
}

// ObserveHistory show the process of running workflow
func ObserveHistory(c *cli.Context) {
	wid := getRequiredOption(c, FlagWorkflowID)
	rid := c.String(FlagRunID)

	printWorkflowProgress(c, wid, rid)
}

// ResetWorkflow reset workflow
func ResetWorkflow(c *cli.Context) {
	domain := getRequiredGlobalOption(c, FlagDomain)
	wid := getRequiredOption(c, FlagWorkflowID)
	reason := getRequiredOption(c, FlagReason)
	if len(reason) == 0 {
		ErrorAndExit("wrong reason", fmt.Errorf("reason cannot be empty"))
	}
	eventID := c.Int64(FlagEventID)
	resetType := c.String(FlagResetType)
	extraForResetType, ok := resetTypesMap[resetType]
	if !ok && eventID <= 0 {
		ErrorAndExit("Must specify valid eventID or valid resetType", nil)
	}
	if ok && len(extraForResetType) > 0 {
		getRequiredOption(c, extraForResetType)
	}

	ctx, cancel := newContext(c)
	defer cancel()

	frontendClient := cFactory.ServerFrontendClient(c)
	rid := c.String(FlagRunID)
	var err error
	if rid == "" {
		rid, err = getCurrentRunID(ctx, domain, wid, frontendClient)
		if err != nil {
			ErrorAndExit("Cannot get latest RunID as default", err)
		}
	}

	resetBaseRunID := rid
	decisionFinishID := eventID
	if resetType != "" {
		resetBaseRunID, decisionFinishID, err = getResetEventIDByType(ctx, c, resetType, domain, wid, rid, frontendClient)
		if err != nil {
			ErrorAndExit("getResetEventIDByType failed", err)
		}
	}
	resp, err := frontendClient.ResetWorkflowExecution(ctx, &types.ResetWorkflowExecutionRequest{
		Domain: common.StringPtr(domain),
		WorkflowExecution: &types.WorkflowExecution{
			WorkflowID: common.StringPtr(wid),
			RunID:      common.StringPtr(resetBaseRunID),
		},
		Reason:                common.StringPtr(fmt.Sprintf("%v:%v", getCurrentUserFromEnv(), reason)),
		DecisionFinishEventID: common.Int64Ptr(decisionFinishID),
		RequestID:             common.StringPtr(uuid.New()),
		SkipSignalReapply:     common.BoolPtr(c.Bool(FlagSkipSignalReapply)),
	})
	if err != nil {
		ErrorAndExit("reset failed", err)
	}
	prettyPrintJSONObject(resp)
}

func processResets(c *cli.Context, domain string, wes chan types.WorkflowExecution, done chan bool, wg *sync.WaitGroup, params batchResetParamsType) {
	for {
		select {
		case we := <-wes:
			fmt.Println("received: ", we.GetWorkflowID(), we.GetRunID())
			wid := we.GetWorkflowID()
			rid := we.GetRunID()
			var err error
			for i := 0; i < 3; i++ {
				err = doReset(c, domain, wid, rid, params)
				if err == nil {
					break
				}
				if _, ok := err.(*types.BadRequestError); ok {
					break
				}
				fmt.Println("failed and retry...: ", wid, rid, err)
				time.Sleep(time.Millisecond * time.Duration(rand.Intn(2000)))
			}
			time.Sleep(time.Millisecond * time.Duration(rand.Intn(1000)))
			if err != nil {
				fmt.Println("[ERROR] failed processing: ", wid, rid, err.Error())
			}
		case <-done:
			wg.Done()
			return
		}
	}
}

type batchResetParamsType struct {
	reason               string
	skipOpen             bool
	nonDeterministicOnly bool
	skipBaseNotCurrent   bool
	dryRun               bool
	resetType            string
	skipSignalReapply    bool
}

// ResetInBatch resets workflow in batch
func ResetInBatch(c *cli.Context) {
	domain := getRequiredGlobalOption(c, FlagDomain)
	resetType := getRequiredOption(c, FlagResetType)

	inFileName := c.String(FlagInputFile)
	query := c.String(FlagListQuery)
	excFileName := c.String(FlagExcludeFile)
	separator := c.String(FlagInputSeparator)
	parallel := c.Int(FlagParallism)

	extraForResetType, ok := resetTypesMap[resetType]
	if !ok {
		ErrorAndExit("Not supported reset type", nil)
	} else if len(extraForResetType) > 0 {
		getRequiredOption(c, extraForResetType)
	}

	batchResetParams := batchResetParamsType{
		reason:               getRequiredOption(c, FlagReason),
		skipOpen:             c.Bool(FlagSkipCurrentOpen),
		nonDeterministicOnly: c.Bool(FlagNonDeterministicOnly),
		skipBaseNotCurrent:   c.Bool(FlagSkipBaseIsNotCurrent),
		dryRun:               c.Bool(FlagDryRun),
		resetType:            resetType,
		skipSignalReapply:    c.Bool(FlagSkipSignalReapply),
	}

	if inFileName == "" && query == "" {
		ErrorAndExit("Must provide input file or list query to get target workflows to reset", nil)
	}

	wg := &sync.WaitGroup{}

	wes := make(chan types.WorkflowExecution)
	done := make(chan bool)
	for i := 0; i < parallel; i++ {
		wg.Add(1)
		go processResets(c, domain, wes, done, wg, batchResetParams)
	}

	// read exclude
	excludes := map[string]string{}
	if len(excFileName) > 0 {
		// This code is only used in the CLI. The input provided is from a trusted user.
		// #nosec
		excFile, err := os.Open(excFileName)
		if err != nil {
			ErrorAndExit("Open failed2", err)
		}
		defer excFile.Close()
		scanner := bufio.NewScanner(excFile)
		idx := 0
		for scanner.Scan() {
			idx++
			line := strings.TrimSpace(scanner.Text())
			if len(line) == 0 {
				fmt.Printf("line %v is empty, skipped\n", idx)
				continue
			}
			cols := strings.Split(line, separator)
			if len(cols) < 1 {
				ErrorAndExit("Split failed", fmt.Errorf("line %v has less than 1 cols separated by comma, only %v ", idx, len(cols)))
			}
			wid := strings.TrimSpace(cols[0])
			rid := "not-needed"
			excludes[wid] = rid
		}
	}
	fmt.Println("num of excludes:", len(excludes))

	if len(inFileName) > 0 {
		inFile, err := os.Open(inFileName)
		if err != nil {
			ErrorAndExit("Open failed", err)
		}
		defer inFile.Close()
		scanner := bufio.NewScanner(inFile)
		idx := 0
		for scanner.Scan() {
			idx++
			line := strings.TrimSpace(scanner.Text())
			if len(line) == 0 {
				fmt.Printf("line %v is empty, skipped\n", idx)
				continue
			}
			cols := strings.Split(line, separator)
			if len(cols) < 1 {
				ErrorAndExit("Split failed", fmt.Errorf("line %v has less than 1 cols separated by comma, only %v ", idx, len(cols)))
			}
			fmt.Printf("Start processing line %v ...\n", idx)
			wid := strings.TrimSpace(cols[0])
			rid := ""
			if len(cols) > 1 {
				rid = strings.TrimSpace(cols[1])
			}

			_, ok := excludes[wid]
			if ok {
				fmt.Println("skip by exclude file: ", wid, rid)
				continue
			}

			wes <- types.WorkflowExecution{
				WorkflowID: common.StringPtr(wid),
				RunID:      common.StringPtr(rid),
			}
		}
	} else {
		wfClient := getWorkflowClient(c)
		pageSize := 1000
		var nextPageToken []byte
		var result []*s.WorkflowExecutionInfo
		for {
			result, nextPageToken = scanWorkflowExecutions(wfClient, pageSize, nextPageToken, query, c)
			for _, we := range result {
				wid := we.Execution.GetWorkflowId()
				rid := we.Execution.GetRunId()
				_, ok := excludes[wid]
				if ok {
					fmt.Println("skip by exclude file: ", wid, rid)
					continue
				}

				wes <- types.WorkflowExecution{
					WorkflowID: common.StringPtr(wid),
					RunID:      common.StringPtr(rid),
				}
			}

			if nextPageToken == nil {
				break
			}
		}
	}

	close(done)
	fmt.Println("wait for all goroutines...")
	wg.Wait()
}

// sort helper for search attributes
type byKey [][]string

func (s byKey) Len() int {
	return len(s)
}
func (s byKey) Swap(i, j int) {
	s[i], s[j] = s[j], s[i]
}
func (s byKey) Less(i, j int) bool {
	return s[i][0] < s[j][0]
}

func printErrorAndReturn(msg string, err error) error {
	fmt.Println(msg)
	return err
}

func doReset(c *cli.Context, domain, wid, rid string, params batchResetParamsType) error {
	ctx, cancel := newContext(c)
	defer cancel()

	frontendClient := cFactory.ServerFrontendClient(c)
	resp, err := frontendClient.DescribeWorkflowExecution(ctx, &types.DescribeWorkflowExecutionRequest{
		Domain: common.StringPtr(domain),
		Execution: &types.WorkflowExecution{
			WorkflowID: common.StringPtr(wid),
		},
	})
	if err != nil {
		return printErrorAndReturn("DescribeWorkflowExecution failed", err)
	}

	currentRunID := resp.WorkflowExecutionInfo.Execution.GetRunID()
	if currentRunID != rid && params.skipBaseNotCurrent {
		fmt.Println("skip because base run is different from current run: ", wid, rid, currentRunID)
		return nil
	}
	if rid == "" {
		rid = currentRunID
	}

	if resp.WorkflowExecutionInfo.CloseStatus == nil || resp.WorkflowExecutionInfo.CloseTime == nil {
		if params.skipOpen {
			fmt.Println("skip because current run is open: ", wid, rid, currentRunID)
			//skip and not terminate current if open
			return nil
		}
	}

	if params.nonDeterministicOnly {
		isLDN, err := isLastEventDecisionTaskFailedWithNonDeterminism(ctx, domain, wid, rid, frontendClient)
		if err != nil {
			return printErrorAndReturn("check isLastEventDecisionTaskFailedWithNonDeterminism failed", err)
		}
		if !isLDN {
			fmt.Println("skip because last event is not DecisionTaskFailedWithNonDeterminism")
			return nil
		}
	}

	resetBaseRunID, decisionFinishID, err := getResetEventIDByType(ctx, c, params.resetType, domain, wid, rid, frontendClient)
	if err != nil {
		return printErrorAndReturn("getResetEventIDByType failed", err)
	}
	fmt.Println("DecisionFinishEventId for reset:", wid, rid, resetBaseRunID, decisionFinishID)

	if params.dryRun {
		fmt.Printf("dry run to reset wid: %v, rid:%v to baseRunID:%v, eventID:%v \n", wid, rid, resetBaseRunID, decisionFinishID)
	} else {
		resp2, err := frontendClient.ResetWorkflowExecution(ctx, &types.ResetWorkflowExecutionRequest{
			Domain: common.StringPtr(domain),
			WorkflowExecution: &types.WorkflowExecution{
				WorkflowID: common.StringPtr(wid),
				RunID:      common.StringPtr(resetBaseRunID),
			},
			DecisionFinishEventID: common.Int64Ptr(decisionFinishID),
			RequestID:             common.StringPtr(uuid.New()),
			Reason:                common.StringPtr(fmt.Sprintf("%v:%v", getCurrentUserFromEnv(), params.reason)),
			SkipSignalReapply:     common.BoolPtr(params.skipSignalReapply),
		})

		if err != nil {
			return printErrorAndReturn("ResetWorkflowExecution failed", err)
		}
		fmt.Println("new runID for wid/rid is ,", wid, rid, resp2.GetRunID())
	}

	return nil
}

func isLastEventDecisionTaskFailedWithNonDeterminism(ctx context.Context, domain, wid, rid string, frontendClient frontend.Client) (bool, error) {
	req := &types.GetWorkflowExecutionHistoryRequest{
		Domain: common.StringPtr(domain),
		Execution: &types.WorkflowExecution{
			WorkflowID: common.StringPtr(wid),
			RunID:      common.StringPtr(rid),
		},
		MaximumPageSize: common.Int32Ptr(1000),
		NextPageToken:   nil,
	}

	var firstEvent, decisionFailed *types.HistoryEvent
	for {
		resp, err := frontendClient.GetWorkflowExecutionHistory(ctx, req)
		if err != nil {
			return false, printErrorAndReturn("GetWorkflowExecutionHistory failed", err)
		}
		for _, e := range resp.GetHistory().GetEvents() {
			if firstEvent == nil {
				firstEvent = e
			}
			if e.GetEventType() == types.EventTypeDecisionTaskFailed {
				decisionFailed = e
			} else if e.GetEventType() == types.EventTypeDecisionTaskCompleted {
				decisionFailed = nil
			}
		}
		if len(resp.NextPageToken) != 0 {
			req.NextPageToken = resp.NextPageToken
		} else {
			break
		}
	}

	if decisionFailed != nil {
		attr := decisionFailed.GetDecisionTaskFailedEventAttributes()
		if attr.GetCause() == types.DecisionTaskFailedCauseWorkflowWorkerUnhandledFailure ||
			strings.Contains(string(attr.GetDetails()), "nondeterministic") {
			fmt.Printf("found non determnistic workflow wid:%v, rid:%v, orignalStartTime:%v \n", wid, rid, time.Unix(0, firstEvent.GetTimestamp()))
			return true, nil
		}
	}

	return false, nil
}

func getResetEventIDByType(
	ctx context.Context,
	c *cli.Context,
	resetType, domain, wid, rid string,
	frontendClient frontend.Client,
) (resetBaseRunID string, decisionFinishID int64, err error) {
	// default to the same runID
	resetBaseRunID = rid

	fmt.Println("resetType:", resetType)
	switch resetType {
<<<<<<< HEAD
	case "LastDecisionCompleted":
		resetBaseRunID, decisionFinishID, err = getLastDecisionTaskByType(ctx, domain, wid, rid, frontendClient, shared.EventTypeDecisionTaskCompleted)
		if err != nil {
			return
		}
	case "FirstDecisionCompleted":
		resetBaseRunID, decisionFinishID, err = getFirstDecisionTaskByType(ctx, domain, wid, rid, frontendClient, shared.EventTypeDecisionTaskCompleted)
		if err != nil {
			return
		}
	case "FirstDecisionScheduled":
		resetBaseRunID, decisionFinishID, err = getFirstDecisionTaskByType(ctx, domain, wid, rid, frontendClient, shared.EventTypeDecisionTaskScheduled)
		if err != nil {
			return
		}
		// decisionFinishID is exclusive in reset API
		decisionFinishID++
	case "LastDecisionScheduled":
		resetBaseRunID, decisionFinishID, err = getLastDecisionTaskByType(ctx, domain, wid, rid, frontendClient, shared.EventTypeDecisionTaskScheduled)
		if err != nil {
			return
		}
		// decisionFinishID is exclusive in reset API
		decisionFinishID++
	case "LastContinuedAsNew":
		resetBaseRunID, decisionFinishID, err = getLastContinueAsNewID(ctx, domain, wid, rid, frontendClient)
=======
	case resetTypeLastDecisionCompleted:
		decisionFinishID, err = getLastDecisionCompletedID(ctx, domain, wid, rid, frontendClient)
		if err != nil {
			return
		}
	case resetTypeLastContinuedAsNew:
		// this reset type may change the base runID
		resetBaseRunID, decisionFinishID, err = getLastContinueAsNewID(ctx, domain, wid, rid, frontendClient)
		if err != nil {
			return
		}
	case resetTypeFirstDecisionCompleted:
		decisionFinishID, err = getFirstDecisionCompletedID(ctx, domain, wid, rid, frontendClient)
>>>>>>> c3614112
		if err != nil {
			return
		}
	case resetTypeBadBinary:
		binCheckSum := c.String(FlagResetBadBinaryChecksum)
		decisionFinishID, err = getBadDecisionCompletedID(ctx, domain, wid, rid, binCheckSum, frontendClient)
		if err != nil {
			return
		}
	case resetTypeDecisionCompletedTime:
		earliestTime := parseTime(c.String(FlagEarliestTime), 0)
		decisionFinishID, err = getEarliestDecisionID(ctx, domain, wid, rid, earliestTime, frontendClient)
		if err != nil {
			return
		}
	default:
		panic("not supported resetType")
	}
	return
}

<<<<<<< HEAD
func getFirstDecisionTaskByType(
	ctx context.Context,
	domain string,
	workflowID string,
	runID string,
	frontendClient workflowserviceclient.Interface,
	decisionType shared.EventType,
) (resetBaseRunID string, decisionFinishID int64, err error) {

	resetBaseRunID = runID
	req := &shared.GetWorkflowExecutionHistoryRequest{
		Domain: common.StringPtr(domain),
		Execution: &shared.WorkflowExecution{
			WorkflowId: common.StringPtr(workflowID),
			RunId:      common.StringPtr(runID),
=======
func getEarliestDecisionID(
	ctx context.Context,
	domain string, wid string,
	rid string, earliestTime int64,
	frontendClient frontend.Client,
) (decisionFinishID int64, err error) {
	req := &types.GetWorkflowExecutionHistoryRequest{
		Domain: common.StringPtr(domain),
		Execution: &types.WorkflowExecution{
			WorkflowID: common.StringPtr(wid),
			RunID:      common.StringPtr(rid),
>>>>>>> c3614112
		},
		MaximumPageSize: common.Int32Ptr(1000),
		NextPageToken:   nil,
	}

OuterLoop:
	for {
		resp, err := frontendClient.GetWorkflowExecutionHistory(ctx, req)
		if err != nil {
			return 0, printErrorAndReturn("GetWorkflowExecutionHistory failed", err)
		}
		for _, e := range resp.GetHistory().GetEvents() {
<<<<<<< HEAD
			if e.GetEventType().Equals(decisionType) {
				decisionFinishID = e.GetEventId()
				return resetBaseRunID, decisionFinishID, nil
=======
			if e.GetEventType() == types.EventTypeDecisionTaskCompleted {
				if e.GetTimestamp() >= earliestTime {
					decisionFinishID = e.GetEventID()
					break OuterLoop
				}
>>>>>>> c3614112
			}
			decisionFinishID = e.GetEventId()
		}
		if len(resp.NextPageToken) != 0 {
			req.NextPageToken = resp.NextPageToken
		} else {
			break
		}
	}
	if decisionFinishID == 0 {
		return 0, printErrorAndReturn("Get DecisionFinishID failed", fmt.Errorf("no DecisionFinishID"))
	}
	return
}

<<<<<<< HEAD
func getLastDecisionTaskByType(
	ctx context.Context,
	domain string,
	workflowID string,
	runID string,
	frontendClient workflowserviceclient.Interface,
	decisionType shared.EventType,
) (resetBaseRunID string, decisionFinishID int64, err error) {

	resetBaseRunID = runID
	req := &shared.GetWorkflowExecutionHistoryRequest{
		Domain: common.StringPtr(domain),
		Execution: &shared.WorkflowExecution{
			WorkflowId: common.StringPtr(workflowID),
			RunId:      common.StringPtr(runID),
=======
func getLastDecisionCompletedID(ctx context.Context, domain, wid, rid string, frontendClient frontend.Client) (decisionFinishID int64, err error) {
	req := &types.GetWorkflowExecutionHistoryRequest{
		Domain: common.StringPtr(domain),
		Execution: &types.WorkflowExecution{
			WorkflowID: common.StringPtr(wid),
			RunID:      common.StringPtr(rid),
		},
		MaximumPageSize: common.Int32Ptr(1000),
		NextPageToken:   nil,
	}

	for {
		resp, err := frontendClient.GetWorkflowExecutionHistory(ctx, req)
		if err != nil {
			return 0, printErrorAndReturn("GetWorkflowExecutionHistory failed", err)
		}
		for _, e := range resp.GetHistory().GetEvents() {
			if e.GetEventType() == types.EventTypeDecisionTaskCompleted {
				decisionFinishID = e.GetEventID()
			}
		}
		if len(resp.NextPageToken) != 0 {
			req.NextPageToken = resp.NextPageToken
		} else {
			break
		}
	}
	if decisionFinishID == 0 {
		return 0, printErrorAndReturn("Get DecisionFinishID failed", fmt.Errorf("no DecisionFinishID"))
	}
	return
}

func getCurrentRunID(ctx context.Context, domain, wid string, frontendClient frontend.Client) (string, error) {
	resp, err := frontendClient.DescribeWorkflowExecution(ctx, &types.DescribeWorkflowExecutionRequest{
		Domain: common.StringPtr(domain),
		Execution: &types.WorkflowExecution{
			WorkflowID: common.StringPtr(wid),
		},
	})
	if err != nil {
		return "", err
	}
	return resp.WorkflowExecutionInfo.Execution.GetRunID(), nil
}

func getBadDecisionCompletedID(ctx context.Context, domain, wid, rid, binChecksum string, frontendClient frontend.Client) (decisionFinishID int64, err error) {
	resp, err := frontendClient.DescribeWorkflowExecution(ctx, &types.DescribeWorkflowExecutionRequest{
		Domain: common.StringPtr(domain),
		Execution: &types.WorkflowExecution{
			WorkflowID: common.StringPtr(wid),
			RunID:      common.StringPtr(rid),
		},
	})
	if err != nil {
		return 0, printErrorAndReturn("DescribeWorkflowExecution failed", err)
	}

	_, p := execution.FindAutoResetPoint(clock.NewRealTimeSource(), &shared.BadBinaries{
		Binaries: map[string]*shared.BadBinaryInfo{
			binChecksum: {},
		},
	}, thrift.FromResetPoints(resp.WorkflowExecutionInfo.AutoResetPoints))
	if p != nil {
		decisionFinishID = p.GetFirstDecisionCompletedId()
	}

	if decisionFinishID == 0 {
		return 0, printErrorAndReturn("Get DecisionFinishID failed", &types.BadRequestError{"no DecisionFinishID"})
	}
	return
}

func getFirstDecisionCompletedID(ctx context.Context, domain, wid, rid string, frontendClient frontend.Client) (decisionFinishID int64, err error) {
	req := &types.GetWorkflowExecutionHistoryRequest{
		Domain: common.StringPtr(domain),
		Execution: &types.WorkflowExecution{
			WorkflowID: common.StringPtr(wid),
			RunID:      common.StringPtr(rid),
>>>>>>> c3614112
		},
		MaximumPageSize: common.Int32Ptr(1000),
		NextPageToken:   nil,
	}

	for {
		resp, err := frontendClient.GetWorkflowExecutionHistory(ctx, req)
		if err != nil {
			return 0, printErrorAndReturn("GetWorkflowExecutionHistory failed", err)
		}
		for _, e := range resp.GetHistory().GetEvents() {
<<<<<<< HEAD
			if e.GetEventType().Equals(decisionType) {
				decisionFinishID = e.GetEventId()
=======
			if e.GetEventType() == types.EventTypeDecisionTaskCompleted {
				decisionFinishID = e.GetEventID()
				return decisionFinishID, nil
>>>>>>> c3614112
			}
			decisionFinishID = e.GetEventId()
		}
		if len(resp.NextPageToken) != 0 {
			req.NextPageToken = resp.NextPageToken
		} else {
			break
		}
	}
	if decisionFinishID == 0 {
		return 0, printErrorAndReturn("Get DecisionFinishID failed", fmt.Errorf("no DecisionFinishID"))
	}
	return
}

<<<<<<< HEAD
func getBadDecisionCompletedID(ctx context.Context, domain, wid, rid, binChecksum string, frontendClient workflowserviceclient.Interface) (resetBaseRunID string, decisionFinishID int64, err error) {
	resetBaseRunID = rid
	resp, err := frontendClient.DescribeWorkflowExecution(ctx, &shared.DescribeWorkflowExecutionRequest{
		Domain: common.StringPtr(domain),
		Execution: &shared.WorkflowExecution{
			WorkflowId: common.StringPtr(wid),
			RunId:      common.StringPtr(rid),
		},
	})
	if err != nil {
		return "", 0, printErrorAndReturn("DescribeWorkflowExecution failed", err)
	}

	_, p := execution.FindAutoResetPoint(clock.NewRealTimeSource(), &shared.BadBinaries{
		Binaries: map[string]*shared.BadBinaryInfo{
			binChecksum: {},
		},
	}, resp.WorkflowExecutionInfo.AutoResetPoints)
	if p != nil {
		decisionFinishID = p.GetFirstDecisionCompletedId()
	}

	if decisionFinishID == 0 {
		return "", 0, printErrorAndReturn("Get DecisionFinishID failed", &shared.BadRequestError{"no DecisionFinishID"})
	}
	return
}

func getLastContinueAsNewID(ctx context.Context, domain, wid, rid string, frontendClient workflowserviceclient.Interface) (resetBaseRunID string, decisionFinishID int64, err error) {
=======
func getLastContinueAsNewID(ctx context.Context, domain, wid, rid string, frontendClient frontend.Client) (resetBaseRunID string, decisionFinishID int64, err error) {
>>>>>>> c3614112
	// get first event
	req := &types.GetWorkflowExecutionHistoryRequest{
		Domain: common.StringPtr(domain),
		Execution: &types.WorkflowExecution{
			WorkflowID: common.StringPtr(wid),
			RunID:      common.StringPtr(rid),
		},
		MaximumPageSize: common.Int32Ptr(1),
		NextPageToken:   nil,
	}
	resp, err := frontendClient.GetWorkflowExecutionHistory(ctx, req)
	if err != nil {
		return "", 0, printErrorAndReturn("GetWorkflowExecutionHistory failed", err)
	}
	firstEvent := resp.History.Events[0]
	resetBaseRunID = firstEvent.GetWorkflowExecutionStartedEventAttributes().GetContinuedExecutionRunID()
	if resetBaseRunID == "" {
		return "", 0, printErrorAndReturn("GetWorkflowExecutionHistory failed", fmt.Errorf("cannot get resetBaseRunID"))
	}

	req = &types.GetWorkflowExecutionHistoryRequest{
		Domain: common.StringPtr(domain),
		Execution: &types.WorkflowExecution{
			WorkflowID: common.StringPtr(wid),
			RunID:      common.StringPtr(resetBaseRunID),
		},
		MaximumPageSize: common.Int32Ptr(1000),
		NextPageToken:   nil,
	}
	for {
		resp, err := frontendClient.GetWorkflowExecutionHistory(ctx, req)
		if err != nil {
			return "", 0, printErrorAndReturn("GetWorkflowExecutionHistory failed", err)
		}
		for _, e := range resp.GetHistory().GetEvents() {
			if e.GetEventType() == types.EventTypeDecisionTaskCompleted {
				decisionFinishID = e.GetEventID()
			}
		}
		if len(resp.NextPageToken) != 0 {
			req.NextPageToken = resp.NextPageToken
		} else {
			break
		}
	}
	if decisionFinishID == 0 {
		return "", 0, printErrorAndReturn("Get DecisionFinishID failed", fmt.Errorf("no DecisionFinishID"))
	}
	return
}

// CompleteActivity completes an activity
func CompleteActivity(c *cli.Context) {
	domain := getRequiredGlobalOption(c, FlagDomain)
	wid := getRequiredOption(c, FlagWorkflowID)
	rid := getRequiredOption(c, FlagRunID)
	activityID := getRequiredOption(c, FlagActivityID)
	if len(activityID) == 0 {
		ErrorAndExit("Invalid activityID", fmt.Errorf("activityID cannot be empty"))
	}
	result := getRequiredOption(c, FlagResult)
	identity := getRequiredOption(c, FlagIdentity)
	ctx, cancel := newContext(c)
	defer cancel()

	frontendClient := cFactory.ServerFrontendClient(c)
	err := frontendClient.RespondActivityTaskCompletedByID(ctx, &types.RespondActivityTaskCompletedByIDRequest{
		Domain:     common.StringPtr(domain),
		WorkflowID: common.StringPtr(wid),
		RunID:      common.StringPtr(rid),
		ActivityID: common.StringPtr(activityID),
		Result:     []byte(result),
		Identity:   common.StringPtr(identity),
	})
	if err != nil {
		ErrorAndExit("Completing activity failed", err)
	} else {
		fmt.Println("Complete activity successfully.")
	}
}

// FailActivity fails an activity
func FailActivity(c *cli.Context) {
	domain := getRequiredGlobalOption(c, FlagDomain)
	wid := getRequiredOption(c, FlagWorkflowID)
	rid := getRequiredOption(c, FlagRunID)
	activityID := getRequiredOption(c, FlagActivityID)
	if len(activityID) == 0 {
		ErrorAndExit("Invalid activityID", fmt.Errorf("activityID cannot be empty"))
	}
	reason := getRequiredOption(c, FlagReason)
	detail := getRequiredOption(c, FlagDetail)
	identity := getRequiredOption(c, FlagIdentity)
	ctx, cancel := newContext(c)
	defer cancel()

	frontendClient := cFactory.ServerFrontendClient(c)
	err := frontendClient.RespondActivityTaskFailedByID(ctx, &types.RespondActivityTaskFailedByIDRequest{
		Domain:     common.StringPtr(domain),
		WorkflowID: common.StringPtr(wid),
		RunID:      common.StringPtr(rid),
		ActivityID: common.StringPtr(activityID),
		Reason:     common.StringPtr(reason),
		Details:    []byte(detail),
		Identity:   common.StringPtr(identity),
	})
	if err != nil {
		ErrorAndExit("Failing activity failed", err)
	} else {
		fmt.Println("Fail activity successfully.")
	}
}

// ObserveHistoryWithID show the process of running workflow
func ObserveHistoryWithID(c *cli.Context) {
	if !c.Args().Present() {
		ErrorAndExit("Argument workflow_id is required.", nil)
	}
	wid := c.Args().First()
	rid := ""
	if c.NArg() >= 2 {
		rid = c.Args().Get(1)
	}

	printWorkflowProgress(c, wid, rid)
}<|MERGE_RESOLUTION|>--- conflicted
+++ resolved
@@ -1821,36 +1821,8 @@
 
 	fmt.Println("resetType:", resetType)
 	switch resetType {
-<<<<<<< HEAD
-	case "LastDecisionCompleted":
-		resetBaseRunID, decisionFinishID, err = getLastDecisionTaskByType(ctx, domain, wid, rid, frontendClient, shared.EventTypeDecisionTaskCompleted)
-		if err != nil {
-			return
-		}
-	case "FirstDecisionCompleted":
-		resetBaseRunID, decisionFinishID, err = getFirstDecisionTaskByType(ctx, domain, wid, rid, frontendClient, shared.EventTypeDecisionTaskCompleted)
-		if err != nil {
-			return
-		}
-	case "FirstDecisionScheduled":
-		resetBaseRunID, decisionFinishID, err = getFirstDecisionTaskByType(ctx, domain, wid, rid, frontendClient, shared.EventTypeDecisionTaskScheduled)
-		if err != nil {
-			return
-		}
-		// decisionFinishID is exclusive in reset API
-		decisionFinishID++
-	case "LastDecisionScheduled":
-		resetBaseRunID, decisionFinishID, err = getLastDecisionTaskByType(ctx, domain, wid, rid, frontendClient, shared.EventTypeDecisionTaskScheduled)
-		if err != nil {
-			return
-		}
-		// decisionFinishID is exclusive in reset API
-		decisionFinishID++
-	case "LastContinuedAsNew":
-		resetBaseRunID, decisionFinishID, err = getLastContinueAsNewID(ctx, domain, wid, rid, frontendClient)
-=======
 	case resetTypeLastDecisionCompleted:
-		decisionFinishID, err = getLastDecisionCompletedID(ctx, domain, wid, rid, frontendClient)
+		resetBaseRunID, decisionFinishID, err = getLastDecisionTaskByType(ctx, domain, wid, rid, frontendClient, types.EventTypeDecisionTaskCompleted)
 		if err != nil {
 			return
 		}
@@ -1861,8 +1833,7 @@
 			return
 		}
 	case resetTypeFirstDecisionCompleted:
-		decisionFinishID, err = getFirstDecisionCompletedID(ctx, domain, wid, rid, frontendClient)
->>>>>>> c3614112
+		resetBaseRunID, decisionFinishID, err = getFirstDecisionTaskByType(ctx, domain, wid, rid, frontendClient, types.EventTypeDecisionTaskCompleted)
 		if err != nil {
 			return
 		}
@@ -1878,66 +1849,57 @@
 		if err != nil {
 			return
 		}
+	case resetTypeFirstDecisionScheduled:
+		resetBaseRunID, decisionFinishID, err = getFirstDecisionTaskByType(ctx, domain, wid, rid, frontendClient, types.EventTypeDecisionTaskScheduled)
+		if err != nil {
+			return
+		}
+		// decisionFinishID is exclusive in reset API
+		decisionFinishID++
+	case resetTypeLastDecisionScheduled:
+		resetBaseRunID, decisionFinishID, err = getLastDecisionTaskByType(ctx, domain, wid, rid, frontendClient, types.EventTypeDecisionTaskScheduled)
+		if err != nil {
+			return
+		}
+		// decisionFinishID is exclusive in reset API
+		decisionFinishID++
 	default:
 		panic("not supported resetType")
 	}
 	return
 }
 
-<<<<<<< HEAD
 func getFirstDecisionTaskByType(
 	ctx context.Context,
 	domain string,
 	workflowID string,
 	runID string,
-	frontendClient workflowserviceclient.Interface,
-	decisionType shared.EventType,
+	frontendClient frontend.Client,
+	decisionType types.EventType,
 ) (resetBaseRunID string, decisionFinishID int64, err error) {
 
 	resetBaseRunID = runID
-	req := &shared.GetWorkflowExecutionHistoryRequest{
-		Domain: common.StringPtr(domain),
-		Execution: &shared.WorkflowExecution{
-			WorkflowId: common.StringPtr(workflowID),
-			RunId:      common.StringPtr(runID),
-=======
-func getEarliestDecisionID(
-	ctx context.Context,
-	domain string, wid string,
-	rid string, earliestTime int64,
-	frontendClient frontend.Client,
-) (decisionFinishID int64, err error) {
 	req := &types.GetWorkflowExecutionHistoryRequest{
 		Domain: common.StringPtr(domain),
 		Execution: &types.WorkflowExecution{
-			WorkflowID: common.StringPtr(wid),
-			RunID:      common.StringPtr(rid),
->>>>>>> c3614112
+			WorkflowID: common.StringPtr(workflowID),
+			RunID:      common.StringPtr(runID),
 		},
 		MaximumPageSize: common.Int32Ptr(1000),
 		NextPageToken:   nil,
 	}
 
-OuterLoop:
 	for {
 		resp, err := frontendClient.GetWorkflowExecutionHistory(ctx, req)
 		if err != nil {
-			return 0, printErrorAndReturn("GetWorkflowExecutionHistory failed", err)
+			return "", 0, printErrorAndReturn("GetWorkflowExecutionHistory failed", err)
 		}
 		for _, e := range resp.GetHistory().GetEvents() {
-<<<<<<< HEAD
-			if e.GetEventType().Equals(decisionType) {
-				decisionFinishID = e.GetEventId()
+			if e.GetEventType() == decisionType {
+				decisionFinishID = e.GetEventID()
 				return resetBaseRunID, decisionFinishID, nil
-=======
-			if e.GetEventType() == types.EventTypeDecisionTaskCompleted {
-				if e.GetTimestamp() >= earliestTime {
-					decisionFinishID = e.GetEventID()
-					break OuterLoop
-				}
->>>>>>> c3614112
-			}
-			decisionFinishID = e.GetEventId()
+			}
+			decisionFinishID = e.GetEventID()
 		}
 		if len(resp.NextPageToken) != 0 {
 			req.NextPageToken = resp.NextPageToken
@@ -1946,34 +1908,26 @@
 		}
 	}
 	if decisionFinishID == 0 {
-		return 0, printErrorAndReturn("Get DecisionFinishID failed", fmt.Errorf("no DecisionFinishID"))
+		return "", 0, printErrorAndReturn("Get DecisionFinishID failed", fmt.Errorf("no DecisionFinishID"))
 	}
 	return
 }
 
-<<<<<<< HEAD
 func getLastDecisionTaskByType(
 	ctx context.Context,
 	domain string,
 	workflowID string,
 	runID string,
-	frontendClient workflowserviceclient.Interface,
-	decisionType shared.EventType,
+	frontendClient frontend.Client,
+	decisionType types.EventType,
 ) (resetBaseRunID string, decisionFinishID int64, err error) {
 
 	resetBaseRunID = runID
-	req := &shared.GetWorkflowExecutionHistoryRequest{
-		Domain: common.StringPtr(domain),
-		Execution: &shared.WorkflowExecution{
-			WorkflowId: common.StringPtr(workflowID),
-			RunId:      common.StringPtr(runID),
-=======
-func getLastDecisionCompletedID(ctx context.Context, domain, wid, rid string, frontendClient frontend.Client) (decisionFinishID int64, err error) {
 	req := &types.GetWorkflowExecutionHistoryRequest{
 		Domain: common.StringPtr(domain),
 		Execution: &types.WorkflowExecution{
-			WorkflowID: common.StringPtr(wid),
-			RunID:      common.StringPtr(rid),
+			WorkflowID: common.StringPtr(workflowID),
+			RunID:      common.StringPtr(runID),
 		},
 		MaximumPageSize: common.Int32Ptr(1000),
 		NextPageToken:   nil,
@@ -1982,12 +1936,13 @@
 	for {
 		resp, err := frontendClient.GetWorkflowExecutionHistory(ctx, req)
 		if err != nil {
-			return 0, printErrorAndReturn("GetWorkflowExecutionHistory failed", err)
+			return "", 0, printErrorAndReturn("GetWorkflowExecutionHistory failed", err)
 		}
 		for _, e := range resp.GetHistory().GetEvents() {
-			if e.GetEventType() == types.EventTypeDecisionTaskCompleted {
+			if e.GetEventType() == decisionType {
 				decisionFinishID = e.GetEventID()
 			}
+			decisionFinishID = e.GetEventID()
 		}
 		if len(resp.NextPageToken) != 0 {
 			req.NextPageToken = resp.NextPageToken
@@ -1996,125 +1951,12 @@
 		}
 	}
 	if decisionFinishID == 0 {
-		return 0, printErrorAndReturn("Get DecisionFinishID failed", fmt.Errorf("no DecisionFinishID"))
+		return "", 0, printErrorAndReturn("Get DecisionFinishID failed", fmt.Errorf("no DecisionFinishID"))
 	}
 	return
 }
 
-func getCurrentRunID(ctx context.Context, domain, wid string, frontendClient frontend.Client) (string, error) {
-	resp, err := frontendClient.DescribeWorkflowExecution(ctx, &types.DescribeWorkflowExecutionRequest{
-		Domain: common.StringPtr(domain),
-		Execution: &types.WorkflowExecution{
-			WorkflowID: common.StringPtr(wid),
-		},
-	})
-	if err != nil {
-		return "", err
-	}
-	return resp.WorkflowExecutionInfo.Execution.GetRunID(), nil
-}
-
-func getBadDecisionCompletedID(ctx context.Context, domain, wid, rid, binChecksum string, frontendClient frontend.Client) (decisionFinishID int64, err error) {
-	resp, err := frontendClient.DescribeWorkflowExecution(ctx, &types.DescribeWorkflowExecutionRequest{
-		Domain: common.StringPtr(domain),
-		Execution: &types.WorkflowExecution{
-			WorkflowID: common.StringPtr(wid),
-			RunID:      common.StringPtr(rid),
-		},
-	})
-	if err != nil {
-		return 0, printErrorAndReturn("DescribeWorkflowExecution failed", err)
-	}
-
-	_, p := execution.FindAutoResetPoint(clock.NewRealTimeSource(), &shared.BadBinaries{
-		Binaries: map[string]*shared.BadBinaryInfo{
-			binChecksum: {},
-		},
-	}, thrift.FromResetPoints(resp.WorkflowExecutionInfo.AutoResetPoints))
-	if p != nil {
-		decisionFinishID = p.GetFirstDecisionCompletedId()
-	}
-
-	if decisionFinishID == 0 {
-		return 0, printErrorAndReturn("Get DecisionFinishID failed", &types.BadRequestError{"no DecisionFinishID"})
-	}
-	return
-}
-
-func getFirstDecisionCompletedID(ctx context.Context, domain, wid, rid string, frontendClient frontend.Client) (decisionFinishID int64, err error) {
-	req := &types.GetWorkflowExecutionHistoryRequest{
-		Domain: common.StringPtr(domain),
-		Execution: &types.WorkflowExecution{
-			WorkflowID: common.StringPtr(wid),
-			RunID:      common.StringPtr(rid),
->>>>>>> c3614112
-		},
-		MaximumPageSize: common.Int32Ptr(1000),
-		NextPageToken:   nil,
-	}
-
-	for {
-		resp, err := frontendClient.GetWorkflowExecutionHistory(ctx, req)
-		if err != nil {
-			return 0, printErrorAndReturn("GetWorkflowExecutionHistory failed", err)
-		}
-		for _, e := range resp.GetHistory().GetEvents() {
-<<<<<<< HEAD
-			if e.GetEventType().Equals(decisionType) {
-				decisionFinishID = e.GetEventId()
-=======
-			if e.GetEventType() == types.EventTypeDecisionTaskCompleted {
-				decisionFinishID = e.GetEventID()
-				return decisionFinishID, nil
->>>>>>> c3614112
-			}
-			decisionFinishID = e.GetEventId()
-		}
-		if len(resp.NextPageToken) != 0 {
-			req.NextPageToken = resp.NextPageToken
-		} else {
-			break
-		}
-	}
-	if decisionFinishID == 0 {
-		return 0, printErrorAndReturn("Get DecisionFinishID failed", fmt.Errorf("no DecisionFinishID"))
-	}
-	return
-}
-
-<<<<<<< HEAD
-func getBadDecisionCompletedID(ctx context.Context, domain, wid, rid, binChecksum string, frontendClient workflowserviceclient.Interface) (resetBaseRunID string, decisionFinishID int64, err error) {
-	resetBaseRunID = rid
-	resp, err := frontendClient.DescribeWorkflowExecution(ctx, &shared.DescribeWorkflowExecutionRequest{
-		Domain: common.StringPtr(domain),
-		Execution: &shared.WorkflowExecution{
-			WorkflowId: common.StringPtr(wid),
-			RunId:      common.StringPtr(rid),
-		},
-	})
-	if err != nil {
-		return "", 0, printErrorAndReturn("DescribeWorkflowExecution failed", err)
-	}
-
-	_, p := execution.FindAutoResetPoint(clock.NewRealTimeSource(), &shared.BadBinaries{
-		Binaries: map[string]*shared.BadBinaryInfo{
-			binChecksum: {},
-		},
-	}, resp.WorkflowExecutionInfo.AutoResetPoints)
-	if p != nil {
-		decisionFinishID = p.GetFirstDecisionCompletedId()
-	}
-
-	if decisionFinishID == 0 {
-		return "", 0, printErrorAndReturn("Get DecisionFinishID failed", &shared.BadRequestError{"no DecisionFinishID"})
-	}
-	return
-}
-
-func getLastContinueAsNewID(ctx context.Context, domain, wid, rid string, frontendClient workflowserviceclient.Interface) (resetBaseRunID string, decisionFinishID int64, err error) {
-=======
 func getLastContinueAsNewID(ctx context.Context, domain, wid, rid string, frontendClient frontend.Client) (resetBaseRunID string, decisionFinishID int64, err error) {
->>>>>>> c3614112
 	// get first event
 	req := &types.GetWorkflowExecutionHistoryRequest{
 		Domain: common.StringPtr(domain),
@@ -2240,4 +2082,86 @@
 	}
 
 	printWorkflowProgress(c, wid, rid)
+}
+
+func getCurrentRunID(ctx context.Context, domain, wid string, frontendClient frontend.Client) (string, error) {
+	resp, err := frontendClient.DescribeWorkflowExecution(ctx, &types.DescribeWorkflowExecutionRequest{
+		Domain: common.StringPtr(domain),
+		Execution: &types.WorkflowExecution{
+			WorkflowID: common.StringPtr(wid),
+		},
+	})
+	if err != nil {
+		return "", err
+	}
+	return resp.WorkflowExecutionInfo.Execution.GetRunID(), nil
+}
+
+func getBadDecisionCompletedID(ctx context.Context, domain, wid, rid, binChecksum string, frontendClient frontend.Client) (decisionFinishID int64, err error) {
+	resp, err := frontendClient.DescribeWorkflowExecution(ctx, &types.DescribeWorkflowExecutionRequest{
+		Domain: common.StringPtr(domain),
+		Execution: &types.WorkflowExecution{
+			WorkflowID: common.StringPtr(wid),
+			RunID:      common.StringPtr(rid),
+		},
+	})
+	if err != nil {
+		return 0, printErrorAndReturn("DescribeWorkflowExecution failed", err)
+	}
+
+	_, p := execution.FindAutoResetPoint(clock.NewRealTimeSource(), &shared.BadBinaries{
+		Binaries: map[string]*shared.BadBinaryInfo{
+			binChecksum: {},
+		},
+	}, thrift.FromResetPoints(resp.WorkflowExecutionInfo.AutoResetPoints))
+	if p != nil {
+		decisionFinishID = p.GetFirstDecisionCompletedId()
+	}
+
+	if decisionFinishID == 0 {
+		return 0, printErrorAndReturn("Get DecisionFinishID failed", &types.BadRequestError{"no DecisionFinishID"})
+	}
+	return
+}
+
+func getEarliestDecisionID(
+	ctx context.Context,
+	domain string, wid string,
+	rid string, earliestTime int64,
+	frontendClient frontend.Client,
+) (decisionFinishID int64, err error) {
+	req := &types.GetWorkflowExecutionHistoryRequest{
+		Domain: common.StringPtr(domain),
+		Execution: &types.WorkflowExecution{
+			WorkflowID: common.StringPtr(wid),
+			RunID:      common.StringPtr(rid),
+		},
+		MaximumPageSize: common.Int32Ptr(1000),
+		NextPageToken:   nil,
+	}
+
+OuterLoop:
+	for {
+		resp, err := frontendClient.GetWorkflowExecutionHistory(ctx, req)
+		if err != nil {
+			return 0, printErrorAndReturn("GetWorkflowExecutionHistory failed", err)
+		}
+		for _, e := range resp.GetHistory().GetEvents() {
+			if e.GetEventType() == types.EventTypeDecisionTaskCompleted {
+				if e.GetTimestamp() >= earliestTime {
+					decisionFinishID = e.GetEventID()
+					break OuterLoop
+				}
+			}
+		}
+		if len(resp.NextPageToken) != 0 {
+			req.NextPageToken = resp.NextPageToken
+		} else {
+			break
+		}
+	}
+	if decisionFinishID == 0 {
+		return 0, printErrorAndReturn("Get DecisionFinishID failed", fmt.Errorf("no DecisionFinishID"))
+	}
+	return
 }