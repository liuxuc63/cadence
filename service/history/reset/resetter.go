--- conflicted
+++ resolved
@@ -207,31 +207,8 @@
 		return nil, err
 	}
 
-<<<<<<< HEAD
 	resetMutableState, err = r.closePendingDecisionTask(
 		resetMutableState,
-=======
-	// TODO add checking of reset until event ID == decision task started ID + 1
-	decision, ok := resetMutableState.GetInFlightDecision()
-	if !ok || decision.StartedID+1 != resetMutableState.GetNextEventID() {
-		return nil, &types.BadRequestError{
-			Message: fmt.Sprintf("Can only reset workflow to DecisionTaskStarted + 1: %v", baseRebuildLastEventID+1),
-		}
-	}
-	if len(resetMutableState.GetPendingChildExecutionInfos()) > 0 {
-		return nil, &types.BadRequestError{
-			Message: fmt.Sprintf("Can only reset workflow with pending child workflows"),
-		}
-	}
-
-	_, err = resetMutableState.AddDecisionTaskFailedEvent(
-		decision.ScheduleID,
-		decision.StartedID, shared.DecisionTaskFailedCauseResetWorkflow,
-		nil,
-		execution.IdentityHistoryService,
-		resetReason,
-		"",
->>>>>>> c3614112
 		baseRunID,
 		resetRunID,
 		baseLastEventVersion,
@@ -310,13 +287,8 @@
 
 	resetHistorySize := int64(0)
 	if len(resetWorkflowEventsSeq) != 1 {
-<<<<<<< HEAD
-		return &shared.InternalServiceError{
-			Message: "there should be no more than one batch of events for reset",
-=======
 		return &types.InternalServiceError{
 			Message: "there should be EXACTLY one batch of events for reset",
->>>>>>> c3614112
 		}
 	}
 
